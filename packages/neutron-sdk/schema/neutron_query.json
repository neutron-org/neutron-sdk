--- conflicted
+++ resolved
@@ -298,12 +298,8 @@
         "Quote": {
           "type": "string"
         }
-<<<<<<< HEAD
-      }
-=======
-      },
-      "additionalProperties": false
->>>>>>> 6e7e83d3
+      },
+      "additionalProperties": false
     },
     "DexQuery": {
       "oneOf": [
@@ -938,12 +934,8 @@
           ],
           "properties": {
             "params": {
-<<<<<<< HEAD
-              "type": "object"
-=======
-              "type": "object",
-              "additionalProperties": false
->>>>>>> 6e7e83d3
+              "type": "object",
+              "additionalProperties": false
             }
           },
           "additionalProperties": false
@@ -955,12 +947,8 @@
           ],
           "properties": {
             "last_updated": {
-<<<<<<< HEAD
-              "type": "object"
-=======
-              "type": "object",
-              "additionalProperties": false
->>>>>>> 6e7e83d3
+              "type": "object",
+              "additionalProperties": false
             }
           },
           "additionalProperties": false
@@ -972,12 +960,8 @@
           ],
           "properties": {
             "market_map": {
-<<<<<<< HEAD
-              "type": "object"
-=======
-              "type": "object",
-              "additionalProperties": false
->>>>>>> 6e7e83d3
+              "type": "object",
+              "additionalProperties": false
             }
           },
           "additionalProperties": false
@@ -997,12 +981,8 @@
                 "currency_pair": {
                   "$ref": "#/definitions/CurrencyPair"
                 }
-<<<<<<< HEAD
-              }
-=======
-              },
-              "additionalProperties": false
->>>>>>> 6e7e83d3
+              },
+              "additionalProperties": false
             }
           },
           "additionalProperties": false
@@ -1086,65 +1066,6 @@
         }
       ]
     },
-    "OracleQuery": {
-      "oneOf": [
-        {
-          "type": "object",
-          "required": [
-            "get_all_currency_pairs"
-          ],
-          "properties": {
-            "get_all_currency_pairs": {
-              "type": "object"
-            }
-          },
-          "additionalProperties": false
-        },
-        {
-          "type": "object",
-          "required": [
-            "get_price"
-          ],
-          "properties": {
-            "get_price": {
-              "type": "object",
-              "required": [
-                "currency_pair"
-              ],
-              "properties": {
-                "currency_pair": {
-                  "$ref": "#/definitions/CurrencyPair"
-                }
-              }
-            }
-          },
-          "additionalProperties": false
-        },
-        {
-          "type": "object",
-          "required": [
-            "get_prices"
-          ],
-          "properties": {
-            "get_prices": {
-              "type": "object",
-              "required": [
-                "currency_pair_ids"
-              ],
-              "properties": {
-                "currency_pair_ids": {
-                  "type": "array",
-                  "items": {
-                    "type": "string"
-                  }
-                }
-              }
-            }
-          },
-          "additionalProperties": false
-        }
-      ]
-    },
     "PageRequest": {
       "type": "object",
       "required": [
