{
  "$schema": "http://json-schema.org/draft-07/schema#",
  "title": "NeutronMsg",
  "description": "A number of Custom messages that can call into the Neutron bindings.",
  "oneOf": [
    {
      "description": "RegisterInterchainAccount registers an interchain account on remote chain.",
      "type": "object",
      "required": [
        "register_interchain_account"
      ],
      "properties": {
        "register_interchain_account": {
          "type": "object",
          "required": [
            "connection_id",
            "interchain_account_id"
          ],
          "properties": {
            "connection_id": {
              "description": "*connection_id** is an IBC connection identifier between Neutron and remote chain.",
              "type": "string"
            },
            "interchain_account_id": {
              "description": "**interchain_account_id** is an identifier of your new interchain account. Can be any string. This identifier allows contracts to have multiple interchain accounts on remote chains.",
              "type": "string"
            },
            "register_fee": {
              "description": "*register_fee** is a fees required to be payed to register interchain account",
              "type": [
                "array",
                "null"
              ],
              "items": {
                "$ref": "#/definitions/Coin"
              }
            }
          },
          "additionalProperties": false
        }
      },
      "additionalProperties": false
    },
    {
      "description": "SubmitTx starts the process of executing any Cosmos-SDK *msgs* on remote chain.",
      "type": "object",
      "required": [
        "submit_tx"
      ],
      "properties": {
        "submit_tx": {
          "type": "object",
          "required": [
            "connection_id",
            "fee",
            "interchain_account_id",
            "memo",
            "msgs",
            "timeout"
          ],
          "properties": {
            "connection_id": {
              "description": "*connection_id** is an IBC connection identifier between Neutron and remote chain.",
              "type": "string"
            },
            "fee": {
              "description": "**fee** is an ibc fee for the transaction.",
              "allOf": [
                {
                  "$ref": "#/definitions/IbcFee"
                }
              ]
            },
            "interchain_account_id": {
              "description": "*interchain_account_id** is an identifier of your interchain account from which you want to execute msgs.",
              "type": "string"
            },
            "memo": {
              "description": "*memo** is a memo you want to attach to your interchain transaction.It behaves like a memo in usual Cosmos transaction.",
              "type": "string"
            },
            "msgs": {
              "description": "*msgs** is a list of protobuf encoded Cosmos-SDK messages you want to execute on remote chain.",
              "type": "array",
              "items": {
                "$ref": "#/definitions/ProtobufAny"
              }
            },
            "timeout": {
              "description": "*timeout** is a timeout in seconds after which the packet times out.",
              "type": "integer",
              "format": "uint64",
              "minimum": 0.0
            }
          },
          "additionalProperties": false
        }
      },
      "additionalProperties": false
    },
    {
      "description": "RegisterInterchainQuery registers an interchain query.",
      "type": "object",
      "required": [
        "register_interchain_query"
      ],
      "properties": {
        "register_interchain_query": {
          "type": "object",
          "required": [
            "connection_id",
            "keys",
            "query_type",
            "transactions_filter",
            "update_period"
          ],
          "properties": {
            "connection_id": {
              "description": "*connection_id** is an IBC connection identifier between Neutron and remote chain.",
              "type": "string"
            },
            "keys": {
              "description": "*keys** is the KV-storage keys for which we want to get values from remote chain.",
              "type": "array",
              "items": {
                "$ref": "#/definitions/KVKey"
              }
            },
            "query_type": {
              "description": "*query_type** is a query type identifier ('tx' or 'kv' for now).",
              "type": "string"
            },
            "transactions_filter": {
              "description": "*transactions_filter** is the filter for transaction search ICQ.",
              "type": "string"
            },
            "update_period": {
              "description": "*update_period** is used to say how often the query must be updated.",
              "type": "integer",
              "format": "uint64",
              "minimum": 0.0
            }
          },
          "additionalProperties": false
        }
      },
      "additionalProperties": false
    },
    {
      "description": "RegisterInterchainQuery updates an interchain query.",
      "type": "object",
      "required": [
        "update_interchain_query"
      ],
      "properties": {
        "update_interchain_query": {
          "type": "object",
          "required": [
            "query_id"
          ],
          "properties": {
            "new_keys": {
              "description": "*new_keys** is the new query keys to retrive.",
              "type": [
                "array",
                "null"
              ],
              "items": {
                "$ref": "#/definitions/KVKey"
              }
            },
            "new_transactions_filter": {
              "description": "*new_transactions_filter** is a new transactions filter of the query.",
              "type": [
                "string",
                "null"
              ]
            },
            "new_update_period": {
              "description": "*new_update_period** is a new update period of the query.",
              "type": [
                "integer",
                "null"
              ],
              "format": "uint64",
              "minimum": 0.0
            },
            "query_id": {
              "description": "*query_id** is the ID of the query we want to update.",
              "type": "integer",
              "format": "uint64",
              "minimum": 0.0
            }
          },
          "additionalProperties": false
        }
      },
      "additionalProperties": false
    },
    {
      "description": "RemoveInterchainQuery removes as interchain query.",
      "type": "object",
      "required": [
        "remove_interchain_query"
      ],
      "properties": {
        "remove_interchain_query": {
          "type": "object",
          "required": [
            "query_id"
          ],
          "properties": {
            "query_id": {
              "description": "*query_id** is ID of the query we want to remove.",
              "type": "integer",
              "format": "uint64",
              "minimum": 0.0
            }
          },
          "additionalProperties": false
        }
      },
      "additionalProperties": false
    },
    {
      "description": "IbcTransfer sends a fungible token packet over IBC.",
      "type": "object",
      "required": [
        "ibc_transfer"
      ],
      "properties": {
        "ibc_transfer": {
          "type": "object",
          "required": [
            "fee",
            "memo",
            "receiver",
            "sender",
            "source_channel",
            "source_port",
            "timeout_height",
            "timeout_timestamp",
            "token"
          ],
          "properties": {
            "fee": {
              "$ref": "#/definitions/IbcFee"
            },
            "memo": {
              "type": "string"
            },
            "receiver": {
              "type": "string"
            },
            "sender": {
              "type": "string"
            },
            "source_channel": {
              "type": "string"
            },
            "source_port": {
              "type": "string"
            },
            "timeout_height": {
              "$ref": "#/definitions/RequestPacketTimeoutHeight"
            },
            "timeout_timestamp": {
              "type": "integer",
              "format": "uint64",
              "minimum": 0.0
            },
            "token": {
              "$ref": "#/definitions/Coin"
            }
          },
          "additionalProperties": false
        }
      },
      "additionalProperties": false
    },
    {
      "description": "SubmitAdminProposal sends a proposal to neutron's Admin module. This type of messages can be only executed by Neutron DAO.",
      "type": "object",
      "required": [
        "submit_admin_proposal"
      ],
      "properties": {
        "submit_admin_proposal": {
          "type": "object",
          "required": [
            "admin_proposal"
          ],
          "properties": {
            "admin_proposal": {
              "$ref": "#/definitions/AdminProposal"
            }
          },
          "additionalProperties": false
        }
      },
      "additionalProperties": false
    },
    {
      "description": "TokenFactory message. Contracts can create denoms, namespaced under the contract's address. A contract may create any number of independent sub-denoms.",
      "type": "object",
      "required": [
        "create_denom"
      ],
      "properties": {
        "create_denom": {
          "type": "object",
          "required": [
            "subdenom"
          ],
          "properties": {
            "subdenom": {
              "type": "string"
            }
          },
          "additionalProperties": false
        }
      },
      "additionalProperties": false
    },
    {
      "description": "TokenFactory message. Contracts can change the admin of a denom that they are the admin of.",
      "type": "object",
      "required": [
        "change_admin"
      ],
      "properties": {
        "change_admin": {
          "type": "object",
          "required": [
            "denom",
            "new_admin_address"
          ],
          "properties": {
            "denom": {
              "type": "string"
            },
            "new_admin_address": {
              "type": "string"
            }
          },
          "additionalProperties": false
        }
      },
      "additionalProperties": false
    },
    {
      "description": "TokenFactory message. Contracts can mint native tokens for an existing factory denom that they are the admin of.",
      "type": "object",
      "required": [
        "mint_tokens"
      ],
      "properties": {
        "mint_tokens": {
          "type": "object",
          "required": [
            "amount",
            "denom",
            "mint_to_address"
          ],
          "properties": {
            "amount": {
              "$ref": "#/definitions/Uint128"
            },
            "denom": {
              "type": "string"
            },
            "mint_to_address": {
              "type": "string"
            }
          },
          "additionalProperties": false
        }
      },
      "additionalProperties": false
    },
    {
      "description": "TokenFactory message. Contracts can burn native tokens for an existing factory denom that they are the admin of. Currently, the burn from address must be the admin contract.",
      "type": "object",
      "required": [
        "burn_tokens"
      ],
      "properties": {
        "burn_tokens": {
          "type": "object",
          "required": [
            "amount",
            "burn_from_address",
            "denom"
          ],
          "properties": {
            "amount": {
              "$ref": "#/definitions/Uint128"
            },
            "burn_from_address": {
              "description": "Must be set to `\"\"` for now",
              "type": "string"
            },
            "denom": {
              "type": "string"
            }
          },
          "additionalProperties": false
        }
      },
      "additionalProperties": false
    },
    {
      "description": "TokenFactory message. Contracts can set before send hooks for denoms, namespaced under the contract's address.",
      "type": "object",
      "required": [
        "set_before_send_hook"
      ],
      "properties": {
        "set_before_send_hook": {
          "type": "object",
          "required": [
            "contract_addr",
            "denom"
          ],
          "properties": {
            "contract_addr": {
              "type": "string"
            },
            "denom": {
              "type": "string"
            }
          },
          "additionalProperties": false
        }
      },
      "additionalProperties": false
    },
    {
      "description": "TokenFactoryMessage Contracts can force specified `amount` of an existing factory denom that they are admin of to a `transfer_to_address` from a `transfer_from_address`.",
      "type": "object",
      "required": [
        "force_transfer"
      ],
      "properties": {
        "force_transfer": {
          "type": "object",
          "required": [
            "amount",
            "denom",
            "transfer_from_address",
            "transfer_to_address"
          ],
          "properties": {
            "amount": {
              "$ref": "#/definitions/Uint128"
            },
            "denom": {
              "type": "string"
            },
            "transfer_from_address": {
              "type": "string"
            },
            "transfer_to_address": {
              "type": "string"
            }
          },
          "additionalProperties": false
        }
      },
      "additionalProperties": false
    },
    {
      "description": "TokenFactoryMessage Contracts can set a metadata for of an existing factory denom that they are admin of.",
      "type": "object",
      "required": [
        "set_denom_metadata"
      ],
      "properties": {
        "set_denom_metadata": {
          "type": "object",
          "required": [
            "base",
            "denom_units",
            "description",
            "display",
            "name",
            "symbol",
            "uri",
            "uri_hash"
          ],
          "properties": {
            "base": {
              "description": "*base** represents the base denom (should be the DenomUnit with exponent = 0).",
              "type": "string"
            },
            "denom_units": {
              "description": "*denom_units** represents the list of DenomUnit's for a given coin",
              "type": "array",
              "items": {
                "$ref": "#/definitions/DenomUnit"
              }
            },
            "description": {
              "description": "*description** description of a token",
              "type": "string"
            },
            "display": {
              "description": "**display** indicates the suggested denom that should be displayed in clients.",
              "type": "string"
            },
            "name": {
              "description": "*name** defines the name of the token (eg: Cosmos Atom)",
              "type": "string"
            },
            "symbol": {
              "description": "**symbol** is the token symbol usually shown on exchanges (eg: ATOM). This can be the same as the display.",
              "type": "string"
            },
            "uri": {
              "description": "*uri** to a document (on or off-chain) that contains additional information. Optional.",
              "type": "string"
            },
            "uri_hash": {
              "description": "**uri_hash** is a sha256 hash of a document pointed by URI. It's used to verify that the document didn't change. Optional.",
              "type": "string"
            }
          },
          "additionalProperties": false
        }
      },
      "additionalProperties": false
    },
    {
      "description": "AddSchedule adds new schedule with a given `name`. Until schedule is removed it will execute all `msgs` every `period` blocks. First execution is at least on `current_block + period` block. [Permissioned - DAO Only]",
      "type": "object",
      "required": [
        "add_schedule"
      ],
      "properties": {
        "add_schedule": {
          "type": "object",
          "required": [
            "msgs",
            "name",
            "period"
          ],
          "properties": {
            "msgs": {
              "description": "list of cosmwasm messages to be executed",
              "type": "array",
              "items": {
                "$ref": "#/definitions/MsgExecuteContract"
              }
            },
            "name": {
              "description": "Name of a new schedule. Needed to be able to `RemoveSchedule` and to log information about it",
              "type": "string"
            },
            "period": {
              "description": "period in blocks with which `msgs` will be executed",
              "type": "integer",
              "format": "uint64",
              "minimum": 0.0
            }
          },
          "additionalProperties": false
        }
      },
      "additionalProperties": false
    },
    {
      "description": "RemoveSchedule removes the schedule with a given `name`. [Permissioned - DAO or Security DAO only]",
      "type": "object",
      "required": [
        "remove_schedule"
      ],
      "properties": {
        "remove_schedule": {
          "type": "object",
          "required": [
            "name"
          ],
          "properties": {
            "name": {
              "type": "string"
            }
          },
          "additionalProperties": false
        }
      },
      "additionalProperties": false
    },
    {
      "description": "Contractmanager message Resubmits failed acknowledgement. Acknowledgement failure is created when contract returns error or acknowledgement is out of gas. [Permissioned - only from contract that is initial caller of IBC transaction]",
      "type": "object",
      "required": [
        "resubmit_failure"
      ],
      "properties": {
        "resubmit_failure": {
          "type": "object",
          "required": [
            "failure_id"
          ],
          "properties": {
            "failure_id": {
              "type": "integer",
              "format": "uint64",
              "minimum": 0.0
            }
          },
          "additionalProperties": false
        }
      },
      "additionalProperties": false
    },
    {
      "description": "Dex messages",
      "type": "object",
      "required": [
        "dex"
      ],
      "properties": {
        "dex": {
          "$ref": "#/definitions/DexMsg"
        }
      },
      "additionalProperties": false
    }
  ],
  "definitions": {
    "AdminProposal": {
      "description": "AdminProposal defines the struct for various proposals which Neutron's Admin Module may accept.",
      "oneOf": [
        {
          "description": "Proposal to change params. Note that this works for old params. New params has their own `MsgUpdateParams` msgs that can be supplied to `ProposalExecuteMessage`",
          "type": "object",
          "required": [
            "param_change_proposal"
          ],
          "properties": {
            "param_change_proposal": {
              "$ref": "#/definitions/ParamChangeProposal"
            }
          },
          "additionalProperties": false
        },
        {
<<<<<<< HEAD
          "description": "Depreacteed Proposal to upgrade IBC client",
=======
          "description": "Deprecated. Proposal to upgrade IBC client",
>>>>>>> 6e7e83d3
          "deprecated": true,
          "type": "object",
          "required": [
            "upgrade_proposal"
          ],
          "properties": {
            "upgrade_proposal": {
              "$ref": "#/definitions/UpgradeProposal"
            }
          },
          "additionalProperties": false
        },
        {
          "description": "Deprecated. Proposal to update IBC client",
          "deprecated": true,
          "type": "object",
          "required": [
            "client_update_proposal"
          ],
          "properties": {
            "client_update_proposal": {
              "$ref": "#/definitions/ClientUpdateProposal"
            }
          },
          "additionalProperties": false
        },
        {
          "description": "Proposal to execute CosmosMsg.",
          "type": "object",
          "required": [
            "proposal_execute_message"
          ],
          "properties": {
            "proposal_execute_message": {
              "$ref": "#/definitions/ProposalExecuteMessage"
            }
          },
          "additionalProperties": false
        },
        {
          "description": "Deprecated. Proposal to upgrade network",
          "deprecated": true,
          "type": "object",
          "required": [
            "software_upgrade_proposal"
          ],
          "properties": {
            "software_upgrade_proposal": {
              "$ref": "#/definitions/SoftwareUpgradeProposal"
            }
          },
          "additionalProperties": false
        },
        {
          "description": "Deprecated. Proposal to cancel existing software upgrade",
          "deprecated": true,
          "type": "object",
          "required": [
            "cancel_software_upgrade_proposal"
          ],
          "properties": {
            "cancel_software_upgrade_proposal": {
              "$ref": "#/definitions/CancelSoftwareUpgradeProposal"
            }
          },
          "additionalProperties": false
        },
        {
          "description": "Deprecated. Will fail to execute if you use it. Deprecated. Proposal to pin wasm contract codes",
          "deprecated": true,
          "type": "object",
          "required": [
            "pin_codes_proposal"
          ],
          "properties": {
            "pin_codes_proposal": {
              "$ref": "#/definitions/PinCodesProposal"
            }
          },
          "additionalProperties": false
        },
        {
          "description": "Deprecated. Deprecated. Proposal to unpin wasm contract codes.",
          "deprecated": true,
          "type": "object",
          "required": [
            "unpin_codes_proposal"
          ],
          "properties": {
            "unpin_codes_proposal": {
              "$ref": "#/definitions/UnpinCodesProposal"
            }
          },
          "additionalProperties": false
        },
        {
          "description": "Deprecated. Proposal to call sudo on contract.",
          "deprecated": true,
          "type": "object",
          "required": [
            "sudo_contract_proposal"
          ],
          "properties": {
            "sudo_contract_proposal": {
              "$ref": "#/definitions/SudoContractProposal"
            }
          },
          "additionalProperties": false
        },
        {
          "description": "Deprecated. Proposal to update contract admin.",
          "deprecated": true,
          "type": "object",
          "required": [
            "update_admin_proposal"
          ],
          "properties": {
            "update_admin_proposal": {
              "$ref": "#/definitions/UpdateAdminProposal"
            }
          },
          "additionalProperties": false
        },
        {
          "description": "Deprecated. Proposal to clear contract admin.",
          "deprecated": true,
          "type": "object",
          "required": [
            "clear_admin_proposal"
          ],
          "properties": {
            "clear_admin_proposal": {
              "$ref": "#/definitions/ClearAdminProposal"
            }
          },
          "additionalProperties": false
        }
      ]
    },
    "Binary": {
      "description": "Binary is a wrapper around Vec<u8> to add base64 de/serialization with serde. It also adds some helper methods to help encode inline.\n\nThis is only needed as serde-json-{core,wasm} has a horrible encoding for Vec<u8>. See also <https://github.com/CosmWasm/cosmwasm/blob/main/docs/MESSAGE_TYPES.md>.",
      "type": "string"
    },
    "CancelSoftwareUpgradeProposal": {
      "description": "Deprecated. CancelSoftwareUpgradeProposal defines the struct for cancel software upgrade proposal.",
      "deprecated": true,
      "type": "object",
      "required": [
        "description",
        "title"
      ],
      "properties": {
        "description": {
          "description": "*description** is a text description of proposal. Non unique.",
          "type": "string"
        },
        "title": {
          "description": "*title** is a text title of proposal. Non unique.",
          "type": "string"
        }
      },
      "additionalProperties": false
    },
    "ClearAdminProposal": {
      "description": "Deprecated. SudoContractProposal defines the struct for clear admin proposal.",
      "deprecated": true,
      "type": "object",
      "required": [
        "contract",
        "description",
        "title"
      ],
      "properties": {
        "contract": {
          "description": "*contract** is an address of contract admin will be removed.",
          "type": "string"
        },
        "description": {
          "description": "*description** is a text description of proposal.",
          "type": "string"
        },
        "title": {
          "description": "*title** is a text title of proposal.",
          "type": "string"
        }
      },
      "additionalProperties": false
    },
    "ClientUpdateProposal": {
      "description": "ClientUpdateProposal defines the struct for client update proposal.",
      "deprecated": true,
      "type": "object",
      "required": [
        "description",
        "subject_client_id",
        "substitute_client_id",
        "title"
      ],
      "properties": {
        "description": {
          "description": "*description** is a text description of proposal. Non unique.",
          "type": "string"
        },
        "subject_client_id": {
          "description": "*subject_client_id** is a subject client id.",
          "type": "string"
        },
        "substitute_client_id": {
          "description": "*substitute_client_id** is a substitute client id.",
          "type": "string"
        },
        "title": {
          "description": "*title** is a text title of proposal.",
          "type": "string"
        }
      },
      "additionalProperties": false
    },
    "Coin": {
      "type": "object",
      "required": [
        "amount",
        "denom"
      ],
      "properties": {
        "amount": {
          "$ref": "#/definitions/Uint128"
        },
        "denom": {
          "type": "string"
        }
      },
      "additionalProperties": false
    },
    "DenomUnit": {
      "description": "Replicates the cosmos-sdk bank module DenomUnit type",
      "type": "object",
      "required": [
        "aliases",
        "denom",
        "exponent"
      ],
      "properties": {
        "aliases": {
          "type": "array",
          "items": {
            "type": "string"
          }
        },
        "denom": {
          "type": "string"
        },
        "exponent": {
          "type": "integer",
          "format": "uint32",
          "minimum": 0.0
        }
      },
      "additionalProperties": false
    },
    "DepositOption": {
      "type": "object",
      "required": [
        "disable_swap"
      ],
      "properties": {
        "disable_swap": {
          "type": "boolean"
        }
      },
      "additionalProperties": false
    },
    "DexMsg": {
      "oneOf": [
        {
          "description": "Deposit provides liquidity to a specific trading pair by depositing tokens at a specific price into one or both sides of the pair in “a liquidity pool”",
          "type": "object",
          "required": [
            "deposit"
          ],
          "properties": {
            "deposit": {
              "type": "object",
              "required": [
                "amounts_a",
                "amounts_b",
                "fees",
                "options",
                "receiver",
                "tick_indexes_a_to_b",
                "token_a",
                "token_b"
              ],
              "properties": {
                "amounts_a": {
                  "description": "Amounts of tokenA to deposit",
                  "type": "array",
                  "items": {
                    "$ref": "#/definitions/Uint128"
                  }
                },
                "amounts_b": {
                  "description": "Amounts of tokenB to deposit",
                  "type": "array",
                  "items": {
                    "$ref": "#/definitions/Uint128"
                  }
                },
                "fees": {
                  "description": "Fees to use for each deposit",
                  "type": "array",
                  "items": {
                    "type": "integer",
                    "format": "uint64",
                    "minimum": 0.0
                  }
                },
                "options": {
                  "description": "Additional deposit options",
                  "type": "array",
                  "items": {
                    "$ref": "#/definitions/DepositOption"
                  }
                },
                "receiver": {
                  "description": "The account to which PoolShares will be issued",
                  "type": "string"
                },
                "tick_indexes_a_to_b": {
                  "description": "Tick indexes to deposit at defined in terms of TokenA to TokenB (ie. TokenA is on the left)",
                  "type": "array",
                  "items": {
                    "type": "integer",
                    "format": "int64"
                  }
                },
                "token_a": {
                  "description": "Denom for one side of the deposit",
                  "type": "string"
                },
                "token_b": {
                  "description": "Denom for the opposing side of the deposit",
                  "type": "string"
                }
              },
              "additionalProperties": false
            }
          },
          "additionalProperties": false
        },
        {
          "description": "Withdraw is used to redeem PoolShares for the user’s pro-rata portion of tokens within a liquidity pool. Users can withdraw from a pool at any time",
          "type": "object",
          "required": [
            "withdrawal"
          ],
          "properties": {
            "withdrawal": {
              "type": "object",
              "required": [
                "fees",
                "receiver",
                "shares_to_remove",
                "tick_indexes_a_to_b",
                "token_a",
                "token_b"
              ],
              "properties": {
                "fees": {
                  "description": "Fee for the target LiquidityPools",
                  "type": "array",
                  "items": {
                    "type": "integer",
                    "format": "uint64",
                    "minimum": 0.0
                  }
                },
                "receiver": {
                  "description": "The account to which the tokens are credited",
                  "type": "string"
                },
                "shares_to_remove": {
                  "description": "Amount of shares to remove from each pool",
                  "type": "array",
                  "items": {
                    "$ref": "#/definitions/Uint128"
                  }
                },
                "tick_indexes_a_to_b": {
                  "description": "Tick indexes of the target LiquidityPools defined in terms of TokenA to TokenB (ie. TokenA is on the left)",
                  "type": "array",
                  "items": {
                    "type": "integer",
                    "format": "int64"
                  }
                },
                "token_a": {
                  "description": "Denom for one side of the deposit",
                  "type": "string"
                },
                "token_b": {
                  "description": "Denom for the opposing side of the deposit",
                  "type": "string"
                }
              },
              "additionalProperties": false
            }
          },
          "additionalProperties": false
        },
        {
          "description": "PlaceLimitOrder provides the primary mechanism for trading on the Duality Dex. Limit orders can provide liquidity to the Dex (“Maker Limit Orders”) and/or can be used to trade against preexisting liquidity (“Taker Limit Orders”)",
          "type": "object",
          "required": [
            "place_limit_order"
          ],
          "properties": {
            "place_limit_order": {
              "type": "object",
              "required": [
                "amount_in",
                "limit_sell_price",
                "order_type",
                "receiver",
                "tick_index_in_to_out",
                "token_in",
                "token_out"
              ],
              "properties": {
                "amount_in": {
                  "description": "Amount of TokenIn to be traded",
                  "allOf": [
                    {
                      "$ref": "#/definitions/Uint128"
                    }
                  ]
                },
                "expiration_time": {
                  "description": "Expiration time for order. Only valid for GOOD_TIL_TIME limit orders",
                  "type": [
                    "integer",
                    "null"
                  ],
                  "format": "uint64",
                  "minimum": 0.0
                },
                "limit_sell_price": {
                  "description": "Accepts standard decimals and decimals with scientific notation (ie. 1234.23E-7)",
                  "type": "string"
                },
                "max_amount_out": {
                  "description": "Maximum amount of TokenB can be bought. For everything except JUST_IN_TIME OrderType",
                  "anyOf": [
                    {
                      "$ref": "#/definitions/Uint128"
                    },
                    {
                      "type": "null"
                    }
                  ]
                },
                "order_type": {
                  "description": "Type of limit order to be used. Must be one of: GOOD_TIL_CANCELLED, FILL_OR_KILL, IMMEDIATE_OR_CANCEL, JUST_IN_TIME, or GOOD_TIL_TIME",
                  "allOf": [
                    {
                      "$ref": "#/definitions/LimitOrderType"
                    }
                  ]
                },
                "receiver": {
                  "description": "Account to which TokenOut is credited or that will be allowed to withdraw or cancel a maker order",
                  "type": "string"
                },
                "tick_index_in_to_out": {
                  "description": "Limit tick for a limit order, specified in terms of TokenIn to TokenOut",
                  "type": "integer",
                  "format": "int64"
                },
                "token_in": {
                  "description": "Token being “sold”",
                  "type": "string"
                },
                "token_out": {
                  "description": "Token being “bought”",
                  "type": "string"
                }
              },
              "additionalProperties": false
            }
          },
          "additionalProperties": false
        },
        {
          "description": "WithdrawFilledLimitOrder. Once a limit order has been filled – either partially or in its entirety, it can be withdrawn at any time. Withdrawing from a limit order credits all available proceeds to the user. Withdraw can be called on a limit order multiple times as new proceeds become available",
          "type": "object",
          "required": [
            "withdraw_filled_limit_order"
          ],
          "properties": {
            "withdraw_filled_limit_order": {
              "type": "object",
              "required": [
                "tranche_key"
              ],
              "properties": {
                "tranche_key": {
                  "description": "TrancheKey for the target limit order",
                  "type": "string"
                }
              },
              "additionalProperties": false
            }
          },
          "additionalProperties": false
        },
        {
          "description": "CancelLimitOrder. Standard Taker limit orders (Good-til-cancelled & Good-til-Time) can be canceled at any time if they have not been completely filled",
          "type": "object",
          "required": [
            "cancel_limit_order"
          ],
          "properties": {
            "cancel_limit_order": {
              "type": "object",
              "required": [
                "tranche_key"
              ],
              "properties": {
                "tranche_key": {
                  "description": "TrancheKey for the target limit order",
                  "type": "string"
                }
              },
              "additionalProperties": false
            }
          },
          "additionalProperties": false
        },
        {
          "description": "MultiHopSwap provides a swapping mechanism to achieve better prices by routing through a series of pools",
          "type": "object",
          "required": [
            "multi_hop_swap"
          ],
          "properties": {
            "multi_hop_swap": {
              "type": "object",
              "required": [
                "amount_in",
                "exit_limit_price",
                "pick_best_route",
                "receiver",
                "routes"
              ],
              "properties": {
                "amount_in": {
                  "description": "Amount of TokenIn to swap",
                  "allOf": [
                    {
                      "$ref": "#/definitions/Uint128"
                    }
                  ]
                },
                "exit_limit_price": {
                  "description": "Minimum price that that must be satisfied for a route to succeed",
                  "allOf": [
                    {
                      "$ref": "#/definitions/PrecDec"
                    }
                  ]
                },
                "pick_best_route": {
                  "description": "If true all routes are run and the route with the best price is used",
                  "type": "boolean"
                },
                "receiver": {
                  "description": "Account to which TokenOut is credited",
                  "type": "string"
                },
                "routes": {
                  "description": "Array of possible routes",
                  "type": "array",
                  "items": {
                    "$ref": "#/definitions/MultiHopRoute"
                  }
                }
              },
              "additionalProperties": false
            }
          },
          "additionalProperties": false
        }
      ]
    },
    "IbcFee": {
      "description": "IbcFee defines struct for fees that refund the relayer for `SudoMsg` messages submission. Unused fee kind will be returned back to message sender. Please refer to these links for more information: IBC transaction structure - <https://docs.neutron.org/neutron/interchain-txs/messages/#msgsubmittx> General mechanics of fee payments - <https://docs.neutron.org/neutron/feerefunder/overview/#general-mechanics>",
      "type": "object",
      "required": [
        "ack_fee",
        "recv_fee",
        "timeout_fee"
      ],
      "properties": {
        "ack_fee": {
          "description": "*ack_fee** is an amount of coins to refund relayer for submitting ack message for a particular IBC packet.",
          "type": "array",
          "items": {
            "$ref": "#/definitions/Coin"
          }
        },
        "recv_fee": {
          "description": "**recv_fee** currently is used for compatibility with ICS-29 interface only and must be set to zero (i.e. 0untrn), because Neutron's fee module can't refund relayer for submission of Recv IBC packets due to compatibility with target chains.",
          "type": "array",
          "items": {
            "$ref": "#/definitions/Coin"
          }
        },
        "timeout_fee": {
          "description": "*timeout_fee** amount of coins to refund relayer for submitting timeout message for a particular IBC packet.",
          "type": "array",
          "items": {
            "$ref": "#/definitions/Coin"
          }
        }
      },
      "additionalProperties": false
    },
    "KVKey": {
      "description": "Describes a KV key for which you want to get value from the storage on remote chain",
      "type": "object",
      "required": [
        "key",
        "path"
      ],
      "properties": {
        "key": {
          "description": "*key** is a key you want to read from the storage",
          "allOf": [
            {
              "$ref": "#/definitions/Binary"
            }
          ]
        },
        "path": {
          "description": "*path** is a path to the storage (storage prefix) where you want to read value by key (usually name of cosmos-packages module: 'staking', 'bank', etc.)",
          "type": "string"
        }
      },
      "additionalProperties": false
    },
    "LimitOrderType": {
      "oneOf": [
        {
          "description": "Good-til-Cancelled limit orders are hybrid maker and taker limit orders. They will attempt to trade the supplied AmountIn at the TickIndex or better. However, if they total AmountIn cannot be traded at the limit price they are remaining amount will be placed as a maker limit order. The proceeds from the taker portion are deposited into the user’s account immediately, however, the proceeds from the maker portion must be explicitly withdrawn via WithdrawLimitOrder.",
          "type": "string",
          "enum": [
            "GOOD_TIL_CANCELLED"
          ]
        },
        {
          "description": "Fill-or-Kill limit orders are taker limit orders that either successfully swap 100% of the supplied AmountIn or return an error. If there is insufficient liquidity to complete the trade at or above the supplied TickIndex a Fill-or-Kill order will return an error `codespace: dex, code: 1134` (<https://github.com/neutron-org/neutron/blob/main/x/dex/types/errors.go#L107> ErrGoodTilOrderWithoutExpiration).",
          "type": "string",
          "enum": [
            "FILL_OR_KILL"
          ]
        },
        {
          "description": "Immediate-or-Cancel limit orders are taker orders that will swap as much as of the AmountIn as possible given available liquidity above the supplied TickIndex. Unlike Fill-or-Kill orders they will still successfully complete even if they are only able to partially trade through the AmountIn at the TickIndex or better.",
          "type": "string",
          "enum": [
            "IMMEDIATE_OR_CANCEL"
          ]
        },
        {
          "description": "Just-in-Time limit orders are an advanced maker limit order that provides tradeable liquidity for exactly one block. At the end of the same block in which the Just-in-Time order was submitted the order is canceled and any untraded portion will no longer be usable as active liquidity.",
          "type": "string",
          "enum": [
            "JUST_IN_TIME"
          ]
        },
        {
          "description": "Good-til-Time limit order function exactly the same as Good-til-Cancelled limit orders first trying to trade as a taker limit order and then placing any remaining amount as a maker limit order. However, the maker portion of the limit order has a specified ExpirationTime. After the ExpirationTime the order will be cancelled and can no longer be traded against. When withdrawing a Good-til-Time limit order the user will receive both the successfully traded portion of the limit order (TokenOut) as well as any remaining untraded amount (TokenIn).",
          "type": "string",
          "enum": [
            "GOOD_TIL_TIME"
          ]
        }
      ]
    },
    "MsgExecuteContract": {
      "description": "MsgExecuteContract defines a call to the contract execution",
      "type": "object",
      "required": [
        "contract",
        "msg"
      ],
      "properties": {
        "contract": {
          "description": "*contract** is a contract address that will be called",
          "type": "string"
        },
        "msg": {
          "description": "*msg** is a contract call message",
          "type": "string"
        }
      },
      "additionalProperties": false
    },
    "MultiHopRoute": {
      "type": "object",
      "required": [
        "hops"
      ],
      "properties": {
        "hops": {
          "type": "array",
          "items": {
            "type": "string"
          }
        }
      },
      "additionalProperties": false
    },
    "ParamChange": {
      "description": "ParamChange defines the struct for parameter change request.",
      "type": "object",
      "required": [
        "key",
        "subspace",
        "value"
      ],
      "properties": {
        "key": {
          "description": "*key** is a name of parameter. Unique for subspace.",
          "type": "string"
        },
        "subspace": {
          "description": "*subspace** is a key of module to which the parameter to change belongs. Unique for each module.",
          "type": "string"
        },
        "value": {
          "description": "*value** is a new value for given parameter. Non unique.",
          "type": "string"
        }
      },
      "additionalProperties": false
    },
    "ParamChangeProposal": {
      "description": "ParamChangeProposal defines the struct for single parameter change proposal.",
      "type": "object",
      "required": [
        "description",
        "param_changes",
        "title"
      ],
      "properties": {
        "description": {
          "description": "*description** is a text description of proposal. Non unique.",
          "type": "string"
        },
        "param_changes": {
          "description": "*param_changes** is a vector of params to be changed. Non unique.",
          "type": "array",
          "items": {
            "$ref": "#/definitions/ParamChange"
          }
        },
        "title": {
          "description": "*title** is a text title of proposal. Non unique.",
          "type": "string"
        }
      },
      "additionalProperties": false
    },
    "PinCodesProposal": {
      "description": "Deprecated. PinCodesProposal defines the struct for pin contract codes proposal.",
      "deprecated": true,
      "type": "object",
      "required": [
        "code_ids",
        "description",
        "title"
      ],
      "properties": {
        "code_ids": {
          "description": "*code_ids** is an array of codes to be pined.",
          "type": "array",
          "items": {
            "type": "integer",
            "format": "uint64",
            "minimum": 0.0
          }
        },
        "description": {
          "description": "*description** is a text description of proposal.",
          "type": "string"
        },
        "title": {
          "description": "*title** is a text title of proposal.",
          "type": "string"
        }
      },
      "additionalProperties": false
    },
    "Plan": {
      "description": "Plan defines the struct for planned upgrade.",
      "type": "object",
      "required": [
        "height",
        "info",
        "name"
      ],
      "properties": {
        "height": {
          "description": "*height** is a height at which the upgrade must be performed",
          "type": "integer",
          "format": "int64"
        },
        "info": {
          "description": "*info** is any application specific upgrade info to be included on-chain",
          "type": "string"
        },
        "name": {
          "description": "*name** is a name for the upgrade",
          "type": "string"
        }
      },
      "additionalProperties": false
    },
    "PrecDec": {
      "type": "object",
      "required": [
        "i"
      ],
      "properties": {
        "i": {
          "type": "string"
        }
      },
      "additionalProperties": false
    },
    "ProposalExecuteMessage": {
      "description": "ProposalExecuteMessage defines the struct for sdk47 compatible admin proposal.",
      "type": "object",
      "required": [
        "message"
      ],
      "properties": {
        "message": {
          "description": "*message** is a json representing an sdk message passed to admin module to execute.",
          "type": "string"
        }
      },
      "additionalProperties": false
    },
    "ProtobufAny": {
      "description": "Type for wrapping any protobuf message",
      "type": "object",
      "required": [
        "type_url",
        "value"
      ],
      "properties": {
        "type_url": {
          "description": "*type_url** describes the type of the serialized message",
          "type": "string"
        },
        "value": {
          "description": "*value** must be a valid serialized protocol buffer of the above specified type",
          "allOf": [
            {
              "$ref": "#/definitions/Binary"
            }
          ]
        }
      },
      "additionalProperties": false
    },
    "RequestPacketTimeoutHeight": {
      "type": "object",
      "properties": {
        "revision_height": {
          "type": [
            "integer",
            "null"
          ],
          "format": "uint64",
          "minimum": 0.0
        },
        "revision_number": {
          "type": [
            "integer",
            "null"
          ],
          "format": "uint64",
          "minimum": 0.0
        }
      },
      "additionalProperties": false
    },
    "SoftwareUpgradeProposal": {
      "description": "Deprecated. SoftwareUpgradeProposal defines the struct for software upgrade proposal.",
      "deprecated": true,
      "type": "object",
      "required": [
        "description",
        "plan",
        "title"
      ],
      "properties": {
        "description": {
          "description": "*description** is a text description of proposal. Non unique.",
          "type": "string"
        },
        "plan": {
          "description": "*plan** is a plan of upgrade.",
          "allOf": [
            {
              "$ref": "#/definitions/Plan"
            }
          ]
        },
        "title": {
          "description": "*title** is a text title of proposal. Non unique.",
          "type": "string"
        }
      },
      "additionalProperties": false
    },
    "SudoContractProposal": {
      "description": "Deprecated. SudoContractProposal defines the struct for sudo execution proposal.",
      "deprecated": true,
      "type": "object",
      "required": [
        "contract",
        "description",
        "msg",
        "title"
      ],
      "properties": {
        "contract": {
          "description": "*contract** is an address of contract to be executed.",
          "type": "string"
        },
        "description": {
          "description": "*description** is a text description of proposal.",
          "type": "string"
        },
        "msg": {
          "description": "**msg*** is a sudo message.",
          "allOf": [
            {
              "$ref": "#/definitions/Binary"
            }
          ]
        },
        "title": {
          "description": "*title** is a text title of proposal.",
          "type": "string"
        }
      },
      "additionalProperties": false
    },
    "Uint128": {
      "description": "A thin wrapper around u128 that is using strings for JSON encoding/decoding, such that the full u128 range can be used for clients that convert JSON numbers to floats, like JavaScript and jq.\n\n# Examples\n\nUse `from` to create instances of this and `u128` to get the value out:\n\n``` # use cosmwasm_std::Uint128; let a = Uint128::from(123u128); assert_eq!(a.u128(), 123);\n\nlet b = Uint128::from(42u64); assert_eq!(b.u128(), 42);\n\nlet c = Uint128::from(70u32); assert_eq!(c.u128(), 70); ```",
      "type": "string"
    },
    "UnpinCodesProposal": {
      "description": "Deprecated. UnpinCodesProposal defines the struct for unpin contract codes proposal.",
      "deprecated": true,
      "type": "object",
      "required": [
        "code_ids",
        "description",
        "title"
      ],
      "properties": {
        "code_ids": {
          "description": "*code_ids** is an array of codes to be unpined.",
          "type": "array",
          "items": {
            "type": "integer",
            "format": "uint64",
            "minimum": 0.0
          }
        },
        "description": {
          "description": "*description** is a text description of proposal.",
          "type": "string"
        },
        "title": {
          "description": "*title** is a text title of proposal.",
          "type": "string"
        }
      },
      "additionalProperties": false
    },
    "UpdateAdminProposal": {
      "description": "Deprecated. UpdateAdminProposal defines the struct for update admin proposal.",
      "deprecated": true,
      "type": "object",
      "required": [
        "contract",
        "description",
        "new_admin",
        "title"
      ],
      "properties": {
        "contract": {
          "description": "*contract** is an address of contract to update admin.",
          "type": "string"
        },
        "description": {
          "description": "*description** is a text description of proposal.",
          "type": "string"
        },
        "new_admin": {
          "description": "**new_admin*** is an address of new admin",
          "type": "string"
        },
        "title": {
          "description": "*title** is a text title of proposal.",
          "type": "string"
        }
      },
      "additionalProperties": false
    },
    "UpgradeProposal": {
      "description": "UpgradeProposal defines the struct for IBC upgrade proposal.",
      "deprecated": true,
      "type": "object",
      "required": [
        "description",
        "plan",
        "title",
        "upgraded_client_state"
      ],
      "properties": {
        "description": {
          "description": "*description** is a text description of proposal.",
          "type": "string"
        },
        "plan": {
          "description": "*plan** is a plan of upgrade.",
          "allOf": [
            {
              "$ref": "#/definitions/Plan"
            }
          ]
        },
        "title": {
          "description": "*title** is a text title of proposal.",
          "type": "string"
        },
        "upgraded_client_state": {
          "description": "*upgraded_client_state** is an upgraded client state.",
          "allOf": [
            {
              "$ref": "#/definitions/ProtobufAny"
            }
          ]
        }
      },
      "additionalProperties": false
    }
  }
}<|MERGE_RESOLUTION|>--- conflicted
+++ resolved
@@ -646,11 +646,7 @@
           "additionalProperties": false
         },
         {
-<<<<<<< HEAD
-          "description": "Depreacteed Proposal to upgrade IBC client",
-=======
           "description": "Deprecated. Proposal to upgrade IBC client",
->>>>>>> 6e7e83d3
           "deprecated": true,
           "type": "object",
           "required": [
