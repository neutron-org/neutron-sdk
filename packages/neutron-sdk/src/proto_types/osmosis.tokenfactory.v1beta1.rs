// @generated
/// DenomAuthorityMetadata specifies metadata for addresses that have specific
/// capabilities over a token factory denom. Right now there is only one Admin
/// permission, but is planned to be extended to the future.
#[derive(Clone, PartialEq, ::prost::Message)]
pub struct DenomAuthorityMetadata {
    /// Can be empty for no admin, or a valid osmosis address
    #[prost(string, tag = "1")]
    pub admin: ::prost::alloc::string::String,
}
/// GenesisState defines the tokenfactory module's genesis state.
#[derive(Clone, PartialEq, ::prost::Message)]
pub struct GenesisState {
    /// params defines the parameters of the module.
    #[prost(message, optional, tag = "1")]
    pub params: ::core::option::Option<super::Params>,
    #[prost(message, repeated, tag = "2")]
    pub factory_denoms: ::prost::alloc::vec::Vec<GenesisDenom>,
}
/// GenesisDenom defines a tokenfactory denom that is defined within genesis
/// state. The structure contains DenomAuthorityMetadata which defines the
/// denom's admin.
#[derive(Clone, PartialEq, ::prost::Message)]
pub struct GenesisDenom {
    #[prost(string, tag = "1")]
    pub denom: ::prost::alloc::string::String,
    #[prost(message, optional, tag = "2")]
    pub authority_metadata: ::core::option::Option<DenomAuthorityMetadata>,
}
/// Params defines the parameters for the tokenfactory module.
#[derive(Clone, PartialEq, ::prost::Message)]
pub struct Params {
    /// DenomCreationFee defines the fee to be charged on the creation of a new
    /// denom. The fee is drawn from the MsgCreateDenom's sender account, and
    /// transferred to the community pool.
    #[prost(message, repeated, tag = "1")]
    pub denom_creation_fee: ::prost::alloc::vec::Vec<cosmos_sdk_proto::cosmos::base::v1beta1::Coin>,
    /// DenomCreationGasConsume defines the gas cost for creating a new denom.
    /// This is intended as a spam deterrence mechanism.
    ///
    /// See: <https://github.com/CosmWasm/token-factory/issues/11>
    #[prost(uint64, tag = "2")]
    pub denom_creation_gas_consume: u64,
    /// FeeCollectorAddress is the address where fees collected from denom creation
    /// are sent to
    #[prost(string, tag = "3")]
    pub fee_collector_address: ::prost::alloc::string::String,
}
<<<<<<< HEAD
/// GenesisState defines the tokenfactory module's genesis state.
#[derive(Clone, PartialEq, ::prost::Message)]
pub struct GenesisState {
    /// params defines the parameters of the module.
    #[prost(message, optional, tag = "1")]
    pub params: ::core::option::Option<Params>,
    #[prost(message, repeated, tag = "2")]
    pub factory_denoms: ::prost::alloc::vec::Vec<GenesisDenom>,
}
/// GenesisDenom defines a tokenfactory denom that is defined within genesis
/// state. The structure contains DenomAuthorityMetadata which defines the
/// denom's admin.
#[derive(Clone, PartialEq, ::prost::Message)]
pub struct GenesisDenom {
    #[prost(string, tag = "1")]
    pub denom: ::prost::alloc::string::String,
    #[prost(message, optional, tag = "2")]
    pub authority_metadata: ::core::option::Option<DenomAuthorityMetadata>,
}
=======
>>>>>>> 6e7e83d3
/// QueryParamsRequest is the request type for the Query/Params RPC method.
#[derive(Clone, PartialEq, ::prost::Message)]
pub struct QueryParamsRequest {}
/// QueryParamsResponse is the response type for the Query/Params RPC method.
#[derive(Clone, PartialEq, ::prost::Message)]
pub struct QueryParamsResponse {
    /// params defines the parameters of the module.
    #[prost(message, optional, tag = "1")]
    pub params: ::core::option::Option<super::Params>,
}
/// QueryDenomAuthorityMetadataRequest defines the request structure for the
/// DenomAuthorityMetadata gRPC query.
#[derive(Clone, PartialEq, ::prost::Message)]
pub struct QueryDenomAuthorityMetadataRequest {
    #[prost(string, tag = "1")]
    pub creator: ::prost::alloc::string::String,
    #[prost(string, tag = "2")]
    pub subdenom: ::prost::alloc::string::String,
}
/// QueryDenomAuthorityMetadataResponse defines the response structure for the
/// DenomAuthorityMetadata gRPC query.
#[derive(Clone, PartialEq, ::prost::Message)]
pub struct QueryDenomAuthorityMetadataResponse {
    #[prost(message, optional, tag = "1")]
    pub authority_metadata: ::core::option::Option<DenomAuthorityMetadata>,
}
/// QueryDenomsFromCreatorRequest defines the request structure for the
/// DenomsFromCreator gRPC query.
#[derive(Clone, PartialEq, ::prost::Message)]
pub struct QueryDenomsFromCreatorRequest {
    #[prost(string, tag = "1")]
    pub creator: ::prost::alloc::string::String,
}
/// QueryDenomsFromCreatorRequest defines the response structure for the
/// DenomsFromCreator gRPC query.
#[derive(Clone, PartialEq, ::prost::Message)]
pub struct QueryDenomsFromCreatorResponse {
    #[prost(string, repeated, tag = "1")]
    pub denoms: ::prost::alloc::vec::Vec<::prost::alloc::string::String>,
}
#[derive(Clone, PartialEq, ::prost::Message)]
pub struct QueryBeforeSendHookAddressRequest {
    #[prost(string, tag = "1")]
    pub creator: ::prost::alloc::string::String,
    #[prost(string, tag = "2")]
    pub subdenom: ::prost::alloc::string::String,
}
/// QueryBeforeSendHookAddressResponse defines the response structure for the
/// DenomBeforeSendHook gRPC query.
#[derive(Clone, PartialEq, ::prost::Message)]
pub struct QueryBeforeSendHookAddressResponse {
    #[prost(string, tag = "1")]
    pub contract_addr: ::prost::alloc::string::String,
}
/// MsgCreateDenom defines the message structure for the CreateDenom gRPC service
/// method. It allows an account to create a new denom. It requires a sender
/// address and a sub denomination. The (sender_address, sub_denomination) tuple
/// must be unique and cannot be re-used.
///
/// The resulting denom created is defined as
/// <factory/{creatorAddress}/{subdenom}>. The resulting denom's admin is
/// originally set to be the creator, but this can be changed later. The token
/// denom does not indicate the current admin.
#[derive(Clone, PartialEq, ::prost::Message)]
pub struct MsgCreateDenom {
    #[prost(string, tag = "1")]
    pub sender: ::prost::alloc::string::String,
    /// subdenom can be up to 44 "alphanumeric" characters long.
    #[prost(string, tag = "2")]
    pub subdenom: ::prost::alloc::string::String,
}
/// MsgCreateDenomResponse is the return value of MsgCreateDenom
/// It returns the full string of the newly created denom
#[derive(Clone, PartialEq, ::prost::Message)]
pub struct MsgCreateDenomResponse {
    #[prost(string, tag = "1")]
    pub new_token_denom: ::prost::alloc::string::String,
}
/// MsgMint is the sdk.Msg type for allowing an admin account to mint
/// more of a token.  For now, we only support minting to the sender account
#[derive(Clone, PartialEq, ::prost::Message)]
pub struct MsgMint {
    #[prost(string, tag = "1")]
    pub sender: ::prost::alloc::string::String,
    #[prost(message, optional, tag = "2")]
    pub amount: ::core::option::Option<cosmos_sdk_proto::cosmos::base::v1beta1::Coin>,
    #[prost(string, tag = "3")]
    pub mint_to_address: ::prost::alloc::string::String,
}
#[derive(Clone, PartialEq, ::prost::Message)]
pub struct MsgMintResponse {}
/// MsgBurn is the sdk.Msg type for allowing an admin account to burn
/// a token.  For now, we only support burning from the sender account.
#[derive(Clone, PartialEq, ::prost::Message)]
pub struct MsgBurn {
    #[prost(string, tag = "1")]
    pub sender: ::prost::alloc::string::String,
    #[prost(message, optional, tag = "2")]
    pub amount: ::core::option::Option<cosmos_sdk_proto::cosmos::base::v1beta1::Coin>,
    #[prost(string, tag = "3")]
    pub burn_from_address: ::prost::alloc::string::String,
}
#[derive(Clone, PartialEq, ::prost::Message)]
pub struct MsgBurnResponse {}
/// MsgChangeAdmin is the sdk.Msg type for allowing an admin account to reassign
/// adminship of a denom to a new account
#[derive(Clone, PartialEq, ::prost::Message)]
pub struct MsgChangeAdmin {
    #[prost(string, tag = "1")]
    pub sender: ::prost::alloc::string::String,
    #[prost(string, tag = "2")]
    pub denom: ::prost::alloc::string::String,
    #[prost(string, tag = "3")]
    pub new_admin: ::prost::alloc::string::String,
}
/// MsgChangeAdminResponse defines the response structure for an executed
/// MsgChangeAdmin message.
#[derive(Clone, PartialEq, ::prost::Message)]
pub struct MsgChangeAdminResponse {}
/// MsgSetBeforeSendHook is the sdk.Msg type for allowing an admin account to
/// assign a CosmWasm contract to call with a BeforeSend hook
#[derive(Clone, PartialEq, ::prost::Message)]
pub struct MsgSetBeforeSendHook {
    #[prost(string, tag = "1")]
    pub sender: ::prost::alloc::string::String,
    #[prost(string, tag = "2")]
    pub denom: ::prost::alloc::string::String,
    #[prost(string, tag = "3")]
    pub contract_addr: ::prost::alloc::string::String,
}
/// MsgSetBeforeSendHookResponse defines the response structure for an executed
/// MsgSetBeforeSendHook message.
#[derive(Clone, PartialEq, ::prost::Message)]
pub struct MsgSetBeforeSendHookResponse {}
/// MsgSetDenomMetadata is the sdk.Msg type for allowing an admin account to set
/// the denom's bank metadata
#[derive(Clone, PartialEq, ::prost::Message)]
pub struct MsgSetDenomMetadata {
    #[prost(string, tag = "1")]
    pub sender: ::prost::alloc::string::String,
    #[prost(message, optional, tag = "2")]
    pub metadata: ::core::option::Option<cosmos_sdk_proto::cosmos::bank::v1beta1::Metadata>,
}
/// MsgSetDenomMetadataResponse defines the response structure for an executed
/// MsgSetDenomMetadata message.
#[derive(Clone, PartialEq, ::prost::Message)]
pub struct MsgSetDenomMetadataResponse {}
#[derive(Clone, PartialEq, ::prost::Message)]
pub struct MsgForceTransfer {
    #[prost(string, tag = "1")]
    pub sender: ::prost::alloc::string::String,
    #[prost(message, optional, tag = "2")]
    pub amount: ::core::option::Option<cosmos_sdk_proto::cosmos::base::v1beta1::Coin>,
    #[prost(string, tag = "3")]
    pub transfer_from_address: ::prost::alloc::string::String,
    #[prost(string, tag = "4")]
    pub transfer_to_address: ::prost::alloc::string::String,
}
#[derive(Clone, PartialEq, ::prost::Message)]
pub struct MsgForceTransferResponse {}
/// MsgUpdateParams is the MsgUpdateParams request type.
///
/// Since: 0.47
#[derive(Clone, PartialEq, ::prost::Message)]
pub struct MsgUpdateParams {
    /// Authority is the address of the governance account.
    #[prost(string, tag = "1")]
    pub authority: ::prost::alloc::string::String,
    /// params defines the x/tokenfactory parameters to update.
    ///
    /// NOTE: All parameters must be supplied.
    #[prost(message, optional, tag = "2")]
    pub params: ::core::option::Option<super::Params>,
}
/// MsgUpdateParamsResponse defines the response structure for executing a
/// MsgUpdateParams message.
///
/// Since: 0.47
#[derive(Clone, PartialEq, ::prost::Message)]
pub struct MsgUpdateParamsResponse {}
// @@protoc_insertion_point(module)<|MERGE_RESOLUTION|>--- conflicted
+++ resolved
@@ -26,6 +26,8 @@
     pub denom: ::prost::alloc::string::String,
     #[prost(message, optional, tag = "2")]
     pub authority_metadata: ::core::option::Option<DenomAuthorityMetadata>,
+    #[prost(string, tag = "3")]
+    pub hook_contract_address: ::prost::alloc::string::String,
 }
 /// Params defines the parameters for the tokenfactory module.
 #[derive(Clone, PartialEq, ::prost::Message)]
@@ -46,28 +48,6 @@
     #[prost(string, tag = "3")]
     pub fee_collector_address: ::prost::alloc::string::String,
 }
-<<<<<<< HEAD
-/// GenesisState defines the tokenfactory module's genesis state.
-#[derive(Clone, PartialEq, ::prost::Message)]
-pub struct GenesisState {
-    /// params defines the parameters of the module.
-    #[prost(message, optional, tag = "1")]
-    pub params: ::core::option::Option<Params>,
-    #[prost(message, repeated, tag = "2")]
-    pub factory_denoms: ::prost::alloc::vec::Vec<GenesisDenom>,
-}
-/// GenesisDenom defines a tokenfactory denom that is defined within genesis
-/// state. The structure contains DenomAuthorityMetadata which defines the
-/// denom's admin.
-#[derive(Clone, PartialEq, ::prost::Message)]
-pub struct GenesisDenom {
-    #[prost(string, tag = "1")]
-    pub denom: ::prost::alloc::string::String,
-    #[prost(message, optional, tag = "2")]
-    pub authority_metadata: ::core::option::Option<DenomAuthorityMetadata>,
-}
-=======
->>>>>>> 6e7e83d3
 /// QueryParamsRequest is the request type for the Query/Params RPC method.
 #[derive(Clone, PartialEq, ::prost::Message)]
 pub struct QueryParamsRequest {}
