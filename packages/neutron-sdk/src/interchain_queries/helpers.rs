--- conflicted
+++ resolved
@@ -164,12 +164,9 @@
 
 /// Returns denom for total supply from StorageValue key
 pub fn get_total_supply_denom(denom: &Binary) -> Option<String> {
-<<<<<<< HEAD
-=======
     if denom.len() < 2 {
         return None;
     }
->>>>>>> f7b5d306
     if denom[0] == SUPPLY_PREFIX {
         // We need to cut off first byte because it contains storage key following by denom.
         return from_utf8(&denom[1..]).ok().map(|d| d.to_string());
