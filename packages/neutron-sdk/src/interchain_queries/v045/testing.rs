use crate::bindings::types::StorageValue;
use crate::interchain_queries::helpers::decode_and_convert;
use crate::interchain_queries::types::{AddressBytes, KVReconstruct};
use crate::interchain_queries::v045::helpers::{
    create_account_denom_balance_key, create_delegation_key, create_fee_pool_key,
    create_gov_proposal_key, create_params_store_key, create_total_denom_key, create_validator_key,
    create_validator_signing_info_key, deconstruct_account_denom_balance_key,
};
use crate::interchain_queries::v045::types::{
    Balances, Delegations, FeePool, GovernmentProposal, Proposal, SigningInfo, StakingValidator,
    TallyResult, TotalSupply, UnbondingDelegations, UnbondingEntry, UnbondingResponse,
    Validator as ContractValidator, ValidatorSigningInfo, DECIMAL_PLACES, KEY_BOND_DENOM,
    STAKING_STORE_KEY,
};
use crate::interchain_queries::v047::types::{BALANCES_PREFIX, STAKING_PARAMS_KEY};
use crate::{NeutronError, NeutronResult};
use base64::prelude::*;
use base64::Engine;
use cosmos_sdk_proto::cosmos::base::v1beta1::{Coin, DecCoin};
use cosmos_sdk_proto::cosmos::distribution::v1beta1::FeePool as CosmosFeePool;
use cosmos_sdk_proto::cosmos::gov::v1beta1::{
    Proposal as CosmosProposal, TallyResult as CosmosTallyResult,
};
use cosmos_sdk_proto::cosmos::slashing::v1beta1::ValidatorSigningInfo as CosmosValidatorSigningInfo;
use cosmos_sdk_proto::cosmos::staking::v1beta1::{
    Commission, CommissionRates, Delegation, Description, Validator,
};
use cosmos_sdk_proto::traits::Message;
use cosmwasm_std::{
    to_json_binary, Addr, Binary, Coin as StdCoin, Decimal, Delegation as StdDelegation, Timestamp,
    Uint128,
};
use hex;
use std::ops::Mul;
use std::str::FromStr;

// raw hex data from KV storage created using https://github.com/neutron-org/icq-compliance-officer.
pub const BALANCES_HEX_RESPONSE: &str = "0a057374616b6512083939393939303030";
pub const TOTAL_SUPPLY_HEX_RESPONSE: &str = "333030303031303938";
pub const FEE_POOL_HEX_RESPONSE: &str =
    "0a1d0a057374616b6512143231393630303030303030303030303030303030";
pub const GOV_PROPOSAL_HEX_RESPONSE: &str = "0801129f010a202f636f736d6f732e676f762e763162657461312e5465787450726f706f73616c127b0a11416464204e65772056616c696461746f721266546869732070726f706f73616c20726571756573747320616464696e672061206e65772076616c696461746f7220746f20746865206e6574776f726b20746f20696d70726f766520646563656e7472616c697a6174696f6e20616e642073656375726974792e1801220c0a01301201301a01302201302a0c08c9fdd3a20610988990d103320c08c9c3dea20610988990d1033a0d0a057374616b65120431303030420b088092b8c398feffffff014a0b088092b8c398feffffff01";
pub const STAKING_DENOM_HEX_RESPONSE: &str = "227374616b6522";
pub const STAKING_VALIDATOR_HEX_RESPONSE: &str = "0a34636f736d6f7376616c6f706572313566716a706a39307275686a353771336c366135686461307274373767366d63656b326d747112430a1d2f636f736d6f732e63727970746f2e656432353531392e5075624b657912220a20b20c07b3eb900df72b48c24e9a2e06ff4fe73bbd255e433af8eae3b1988e698820032a09313030303030303030321b3130303030303030303030303030303030303030303030303030303a080a066d796e6f64654a00524a0a3b0a1231303030303030303030303030303030303012123230303030303030303030303030303030301a113130303030303030303030303030303030120b089cfcd3a20610e0dc890b5a0131";
pub const DELEGATOR_DELEGATIONS_HEX_RESPONSE: &str = "0a2d636f736d6f73313566716a706a39307275686a353771336c366135686461307274373767366d63757a3777386e1234636f736d6f7376616c6f706572313566716a706a39307275686a353771336c366135686461307274373767366d63656b326d74711a1b313030303030303030303030303030303030303030303030303030";
pub const DELEGATOR_UNBONDING_DELEGATIONS_HEX_RESPONSE: &str = "0a2d636f736d6f73316d396c33353878756e6868776473303536387a6134396d7a68767578783975787265357475641234636f736d6f7376616c6f7065723138686c356339786e35647a6532673530756177306c326d723032657735377a6b3061756b746e1a2108ed02120c08ba97f9ac0610f6abf18f021a0531303030302205313030303028011a2008f902120b08c797f9ac0610e59a89011a053230303030220532303030302802";
pub const VALIDATOR_SIGNING_INFO_HEX_RESPONSE: &str = "0a34636f736d6f7376616c636f6e73313966353366717132387636706d7a383737646e653735643464376c307236356432373530707718102200";

#[test]
fn test_balance_reconstruct() {
    struct TestCase {
        addr: String,
        coins: Vec<(String, Uint128)>,
    }
    let test_cases: Vec<TestCase> = vec![
        TestCase {
            addr: "osmo1yz54ncxj9csp7un3xled03q6thrrhy9cztkfzs".to_string(),
            coins: vec![("uosmo".to_string(), Uint128::from(100u128))],
        },
        TestCase {
            addr: "osmo1yz54ncxj9csp7un3xled03q6thrrhy9cztkfzs".to_string(),
            coins: vec![
                ("uosmo".to_string(), Uint128::from(100u128)),
                ("uatom".to_string(), Uint128::from(500u128)),
                ("uluna".to_string(), Uint128::from(80u128)),
            ],
        },
        TestCase {
            addr: "osmo1yz54ncxj9csp7un3xled03q6thrrhy9cztkfzs".to_string(),
            coins: vec![],
        },
    ];

    for ts in test_cases {
        let mut st_values: Vec<StorageValue> = vec![];

        let converted_addr_bytes = decode_and_convert(ts.addr.as_str()).unwrap();
        for coin in &ts.coins {
            let balance_key =
                create_account_denom_balance_key(converted_addr_bytes.clone(), &coin.0).unwrap();

            let balance_amount = Coin {
                denom: coin.0.clone(),
                amount: coin.1.to_string(),
            };
            let s = StorageValue {
                storage_prefix: "".to_string(),
                key: Binary(balance_key),
                value: Binary(balance_amount.encode_to_vec()),
            };
            st_values.push(s);
        }

        let balances = Balances::reconstruct(&st_values).unwrap();
        assert_eq!(balances.coins.len(), ts.coins.len());
        for (i, coin) in balances.coins.iter().enumerate() {
            assert_eq!(coin.denom, ts.coins[i].0);
            assert_eq!(coin.amount, ts.coins[i].1)
        }
    }
}

#[test]
fn test_bank_total_supply_reconstruct() {
    struct TestValue {
        denom: String,
        amount: String,
    }
    struct TestCase {
        values: Vec<TestValue>,
    }

    let test_cases: Vec<TestCase> = vec![
        TestCase {
            values: vec![TestValue {
                denom: "uatom".to_string(),
                amount: "100".to_string(),
            }],
        },
        TestCase {
            values: vec![
                TestValue {
                    denom: "uatom".to_string(),
                    amount: "100".to_string(),
                },
                TestValue {
                    denom: "uosmo".to_string(),
                    amount: "200".to_string(),
                },
            ],
        },
        TestCase { values: vec![] },
    ];

    for ts in test_cases {
        let mut st_values: Vec<StorageValue> = vec![];

        for case in &ts.values {
            let denom_key = create_total_denom_key(case.denom.as_str()).unwrap();
            let s = StorageValue {
                storage_prefix: "".to_string(),
                key: Binary(denom_key),
                value: Binary(case.amount.as_str().as_bytes().to_vec()),
            };
            st_values.push(s);
        }

        let total_supply = TotalSupply::reconstruct(&st_values).unwrap();
        assert_eq!(total_supply.coins.len(), ts.values.len());
        for (i, coin) in total_supply.coins.iter().enumerate() {
            assert_eq!(coin.denom, ts.values[i].denom);
            assert_eq!(
                coin.amount,
                Uint128::from_str(ts.values[i].amount.as_str()).unwrap()
            )
        }
    }
}

#[test]
fn test_staking_validators_reconstruct() {
    struct TestCase {
        validators: Vec<Validator>,
        expected_result: NeutronResult<StakingValidator>,
    }

    let test_cases: Vec<TestCase> = vec![
        TestCase {
            validators: vec![Validator {
                operator_address: "osmovaloper1r2u5q6t6w0wssrk6l66n3t2q3dw2uqny4gj2e3".to_string(),
                consensus_pubkey: None,
                jailed: false,
                status: 0,
                tokens: "1000000000000000000".to_string(),
                delegator_shares: "1000000000000000000".to_string(),
                description: None,
                unbonding_height: 0,
                unbonding_time: None,
                commission: None,
                min_self_delegation: "".to_string(),
            }],
            expected_result: Ok(StakingValidator {
                validators: vec![ContractValidator {
                    operator_address: "osmovaloper1r2u5q6t6w0wssrk6l66n3t2q3dw2uqny4gj2e3"
                        .to_string(),
                    status: 0,
                    consensus_pubkey: None,
                    tokens: "1000000000000000000".to_string(),
                    delegator_shares: "1000000000000000000".to_string(),
                    moniker: None,
                    identity: None,
                    website: None,
                    security_contact: None,
                    details: None,
                    unbonding_height: 0,
                    unbonding_time: None,
                    rate: None,
                    max_rate: None,
                    max_change_rate: None,
                    update_time: None,
                    min_self_delegation: Decimal::from_str("0").unwrap(),
                    jailed: false,
                }],
            }),
        },
        TestCase {
            validators: vec![Validator {
                operator_address: "osmovaloper1r2u5q6t6w0wssrk6l66n3t2q3dw2uqny4gj2e3".to_string(),
                consensus_pubkey: Some(prost_types::Any {
                    type_url: "consensus_pubkey".to_string(),
                    value: vec![],
                }),
                jailed: false,
                status: 0,
                tokens: "1000000000000000000".to_string(),
                delegator_shares: "1000000000000000000".to_string(),
                description: Some(Description {
                    moniker: "Test validator".to_string(),
                    identity: "JHFDHHFHF".to_string(),
                    website: "https://neutron.org".to_string(),
                    security_contact: "".to_string(),
                    details: "Validator details".to_string(),
                }),
                unbonding_height: 0,
                unbonding_time: Some(prost_types::Timestamp {
                    seconds: 1203981203,
                    nanos: 123123,
                }),
                commission: Some(Commission {
                    commission_rates: Some(CommissionRates {
                        rate: "5000000000000000000".to_string(), // Dec(5) is 5+18 zeros
                        max_rate: "20000000000000000000".to_string(), // Dec(20) is 20+18 zeros
                        max_change_rate: "1000000000000000000".to_string(), // Dec(1) is 1+18 zeros
                    }),
                    update_time: Some(prost_types::Timestamp {
                        seconds: 56324234,
                        nanos: 1343,
                    }),
                }),
                min_self_delegation: "".to_string(),
            }],
            expected_result: Ok(StakingValidator {
                validators: vec![ContractValidator {
                    operator_address: "osmovaloper1r2u5q6t6w0wssrk6l66n3t2q3dw2uqny4gj2e3"
                        .to_string(),
                    status: 0,
                    consensus_pubkey: Some(vec![]),
                    tokens: "1000000000000000000".to_string(),
                    delegator_shares: "1000000000000000000".to_string(),
                    moniker: Some("Test validator".to_string()),
                    identity: Some("JHFDHHFHF".to_string()),
                    website: Some("https://neutron.org".to_string()),
                    security_contact: Some("".to_string()),
                    details: Some("Validator details".to_string()),
                    unbonding_height: 0,
                    unbonding_time: Some(1203981203),
                    rate: Some(Decimal::from_str("5").unwrap()),
                    max_rate: Some(Decimal::from_str("20").unwrap()),
                    max_change_rate: Some(Decimal::from_str("1").unwrap()),
                    update_time: Some(56324234),
                    min_self_delegation: Decimal::from_str("0").unwrap(),
                    jailed: false,
                }],
            }),
        },
        TestCase {
            validators: vec![
                Validator {
                    operator_address: "cosmosvaloper132juzk0gdmwuxvx4phug7m3ymyatxlh9734g4w"
                        .to_string(),
                    consensus_pubkey: Some(prost_types::Any {
                        type_url: "consensus_pubkey".to_string(),
                        value: vec![1u8, 2u8, 3u8, 4u8],
                    }),
                    jailed: false,
                    status: 0,
                    tokens: "1000000000000000000".to_string(),
                    delegator_shares: "1000000000000000000".to_string(),
                    description: None,
                    unbonding_height: 0,
                    unbonding_time: None,
                    commission: None,
                    min_self_delegation: "".to_string(),
                },
                Validator {
                    operator_address: "cosmosvaloper1sjllsnramtg3ewxqwwrwjxfgc4n4ef9u2lcnj0"
                        .to_string(),
                    consensus_pubkey: None,
                    jailed: false,
                    status: 0,
                    tokens: "2000000000000000000".to_string(),
                    delegator_shares: "3000000000000000000".to_string(),
                    description: None,
                    unbonding_height: 0,
                    unbonding_time: None,
                    commission: None,
                    min_self_delegation: "".to_string(),
                },
            ],
            expected_result: Ok(StakingValidator {
                validators: vec![
                    ContractValidator {
                        operator_address: "cosmosvaloper132juzk0gdmwuxvx4phug7m3ymyatxlh9734g4w"
                            .to_string(),
                        status: 0,
                        consensus_pubkey: Some(vec![1u8, 2u8, 3u8, 4u8]),
                        tokens: "1000000000000000000".to_string(),
                        delegator_shares: "1000000000000000000".to_string(),
                        moniker: None,
                        identity: None,
                        website: None,
                        security_contact: None,
                        details: None,
                        unbonding_height: 0,
                        unbonding_time: None,
                        rate: None,
                        max_rate: None,
                        max_change_rate: None,
                        update_time: None,
                        min_self_delegation: Decimal::from_str("0").unwrap(),
                        jailed: false,
                    },
                    ContractValidator {
                        operator_address: "cosmosvaloper1sjllsnramtg3ewxqwwrwjxfgc4n4ef9u2lcnj0"
                            .to_string(),
                        status: 0,
                        consensus_pubkey: None,
                        tokens: "2000000000000000000".to_string(),
                        delegator_shares: "3000000000000000000".to_string(),
                        moniker: None,
                        identity: None,
                        website: None,
                        security_contact: None,
                        details: None,
                        unbonding_height: 0,
                        unbonding_time: None,
                        rate: None,
                        max_rate: None,
                        max_change_rate: None,
                        update_time: None,
                        min_self_delegation: Decimal::from_str("0").unwrap(),
                        jailed: false,
                    },
                ],
            }),
        },
        TestCase {
            validators: vec![],
            expected_result: Ok(StakingValidator { validators: vec![] }),
        },
    ];

    for ts in test_cases {
        let mut st_values: Vec<StorageValue> = vec![];

        for validator in &ts.validators {
            let val_addr = decode_and_convert(validator.operator_address.as_str()).unwrap();

            let validator_key = create_validator_key(&val_addr).unwrap();
            let s = StorageValue {
                storage_prefix: "".to_string(),
                key: Binary(validator_key),
                value: Binary(validator.encode_to_vec()),
            };
            st_values.push(s);
        }

        let stakin_validator = StakingValidator::reconstruct(&st_values);

        assert_eq!(stakin_validator, ts.expected_result)
    }
}

#[test]
fn test_validators_signing_infos_reconstruct() {
    struct TestCase {
        signing_infos: Vec<CosmosValidatorSigningInfo>,
        expected_result: NeutronResult<SigningInfo>,
    }

    let test_cases: Vec<TestCase> = vec![
        TestCase {
            signing_infos: vec![CosmosValidatorSigningInfo {
                address: "cosmosvalcons1yjf46k064988jdjje068zmrqg8xh4fqqe2wwnl".to_string(),
                start_height: 1,
                index_offset: 1,
                jailed_until: None,
                tombstoned: false,
                missed_blocks_counter: 987675,
            }],
            expected_result: Ok(SigningInfo {
                signing_infos: vec![ValidatorSigningInfo {
                    address: "cosmosvalcons1yjf46k064988jdjje068zmrqg8xh4fqqe2wwnl".to_string(),
                    start_height: 1,
                    index_offset: 1,
                    jailed_until: None,
                    tombstoned: false,
                    missed_blocks_counter: 987675,
                }],
            }),
        },
        TestCase {
            signing_infos: vec![CosmosValidatorSigningInfo {
                address: "cosmosvalcons1yjf46k064988jdjje068zmrqg8xh4fqqe2wwnl".to_string(),
                start_height: 1,
                index_offset: 1,
                jailed_until: Some(prost_types::Timestamp {
                    seconds: 321654,
                    nanos: 123123,
                }),
                tombstoned: false,
                missed_blocks_counter: 987675,
            }],
            expected_result: Ok(SigningInfo {
                signing_infos: vec![ValidatorSigningInfo {
                    address: "cosmosvalcons1yjf46k064988jdjje068zmrqg8xh4fqqe2wwnl".to_string(),
                    start_height: 1,
                    index_offset: 1,
                    jailed_until: Some(321654),
                    tombstoned: false,
                    missed_blocks_counter: 987675,
                }],
            }),
        },
        TestCase {
            signing_infos: vec![
                CosmosValidatorSigningInfo {
                    address: "cosmosvalcons1yjf46k064988jdjje068zmrqg8xh4fqqe2wwnl".to_string(),
                    start_height: 1,
                    index_offset: 1,
                    jailed_until: None,
                    tombstoned: true,
                    missed_blocks_counter: 987675,
                },
                CosmosValidatorSigningInfo {
                    address: "cosmosvalcons16tnak7apushwznnd3wtku8gm0rt3xytz6ut006".to_string(),
                    start_height: 1,
                    index_offset: 1,
                    jailed_until: Some(prost_types::Timestamp {
                        seconds: 321654,
                        nanos: 123123,
                    }),
                    tombstoned: false,
                    missed_blocks_counter: 345012,
                },
            ],
            expected_result: Ok(SigningInfo {
                signing_infos: vec![
                    ValidatorSigningInfo {
                        address: "cosmosvalcons1yjf46k064988jdjje068zmrqg8xh4fqqe2wwnl".to_string(),
                        start_height: 1,
                        index_offset: 1,
                        jailed_until: None,
                        tombstoned: true,
                        missed_blocks_counter: 987675,
                    },
                    ValidatorSigningInfo {
                        address: "cosmosvalcons16tnak7apushwznnd3wtku8gm0rt3xytz6ut006".to_string(),
                        start_height: 1,
                        index_offset: 1,
                        jailed_until: Some(321654),
                        tombstoned: false,
                        missed_blocks_counter: 345012,
                    },
                ],
            }),
        },
        TestCase {
            signing_infos: vec![],
            expected_result: Ok(SigningInfo {
                signing_infos: vec![],
            }),
        },
    ];

    for ts in test_cases {
        let mut st_values: Vec<StorageValue> = vec![];

        for info in &ts.signing_infos {
            let val_addr = decode_and_convert(info.address.as_str()).unwrap();

            let signing_info_key = create_validator_signing_info_key(&val_addr).unwrap();
            let s = StorageValue {
                storage_prefix: "".to_string(),
                key: Binary(signing_info_key),
                value: Binary(info.encode_to_vec()),
            };
            st_values.push(s);
        }

        let signing_infos = SigningInfo::reconstruct(&st_values);

        assert_eq!(signing_infos, ts.expected_result)
    }
}

#[test]
fn test_government_proposals_reconstruct() {
    struct TestCase {
        proposals: Vec<CosmosProposal>,
        expected_result: NeutronResult<GovernmentProposal>,
    }

    let test_cases: Vec<TestCase> = vec![
        TestCase {
            proposals: vec![CosmosProposal {
                proposal_id: 1,
                content: Some(prost_types::Any {
                    type_url: "proposal_type".to_string(),
                    value: vec![],
                }),
                status: 1,
                final_tally_result: None,
                submit_time: None,
                deposit_end_time: None,
                total_deposit: vec![Coin {
                    amount: "100000".to_string(),
                    denom: "stake".to_string(),
                }],
                voting_start_time: None,
                voting_end_time: None,
            }],
            expected_result: Ok(GovernmentProposal {
                proposals: vec![Proposal {
                    proposal_id: 1,
                    proposal_type: Some("proposal_type".to_string()),
                    total_deposit: vec![StdCoin::new(100000u128, "stake")],
                    status: 1,
                    submit_time: None,
                    deposit_end_time: None,
                    voting_start_time: None,
                    voting_end_time: None,
                    final_tally_result: None,
                }],
            }),
        },
        TestCase {
            proposals: vec![CosmosProposal {
                proposal_id: 1,
                content: Some(prost_types::Any {
                    type_url: "proposal_type".to_string(),
                    value: vec![],
                }),
                status: 1,
                final_tally_result: Some(CosmosTallyResult {
                    abstain: "1".to_string(),
                    no: "2".to_string(),
                    no_with_veto: "3".to_string(),
                    yes: "4".to_string(),
                }),
                submit_time: Some(prost_types::Timestamp {
                    seconds: 2222222,
                    nanos: 123123,
                }),
                deposit_end_time: Some(prost_types::Timestamp {
                    seconds: 3333333,
                    nanos: 123123,
                }),
                total_deposit: vec![Coin {
                    amount: "100000".to_string(),
                    denom: "stake".to_string(),
                }],
                voting_start_time: Some(prost_types::Timestamp {
                    seconds: 4444444,
                    nanos: 123123,
                }),
                voting_end_time: Some(prost_types::Timestamp {
                    seconds: 555555555,
                    nanos: 123123,
                }),
            }],
            expected_result: Ok(GovernmentProposal {
                proposals: vec![Proposal {
                    proposal_id: 1,
                    proposal_type: Some("proposal_type".to_string()),
                    total_deposit: vec![StdCoin::new(100000u128, "stake")],
                    status: 1,
                    submit_time: Some(2222222),
                    deposit_end_time: Some(3333333),
                    voting_start_time: Some(4444444),
                    voting_end_time: Some(555555555),
                    final_tally_result: Some(TallyResult {
                        abstain: "1".to_string(),
                        no: "2".to_string(),
                        no_with_veto: "3".to_string(),
                        yes: "4".to_string(),
                    }),
                }],
            }),
        },
        TestCase {
            proposals: vec![
                CosmosProposal {
                    proposal_id: 1,
                    content: Some(prost_types::Any {
                        type_url: "proposal_type1".to_string(),
                        value: vec![],
                    }),
                    status: 1,
                    final_tally_result: None,
                    submit_time: None,
                    deposit_end_time: None,
                    total_deposit: vec![Coin {
                        amount: "100000".to_string(),
                        denom: "stake".to_string(),
                    }],
                    voting_start_time: None,
                    voting_end_time: None,
                },
                CosmosProposal {
                    proposal_id: 2,
                    content: Some(prost_types::Any {
                        type_url: "proposal_type2".to_string(),
                        value: vec![],
                    }),
                    status: 1,
                    final_tally_result: None,
                    submit_time: None,
                    deposit_end_time: None,
                    total_deposit: vec![Coin {
                        amount: "200000".to_string(),
                        denom: "osmo".to_string(),
                    }],
                    voting_start_time: None,
                    voting_end_time: None,
                },
            ],
            expected_result: Ok(GovernmentProposal {
                proposals: vec![
                    Proposal {
                        proposal_id: 1,
                        proposal_type: Some("proposal_type1".to_string()),
                        total_deposit: vec![StdCoin::new(100000u128, "stake")],
                        status: 1,
                        submit_time: None,
                        deposit_end_time: None,
                        voting_start_time: None,
                        voting_end_time: None,
                        final_tally_result: None,
                    },
                    Proposal {
                        proposal_id: 2,
                        proposal_type: Some("proposal_type2".to_string()),
                        total_deposit: vec![StdCoin::new(200000u128, "osmo")],
                        status: 1,
                        submit_time: None,
                        deposit_end_time: None,
                        voting_start_time: None,
                        voting_end_time: None,
                        final_tally_result: None,
                    },
                ],
            }),
        },
        TestCase {
            proposals: vec![],
            expected_result: Ok(GovernmentProposal { proposals: vec![] }),
        },
    ];

    for ts in test_cases {
        let mut st_values: Vec<StorageValue> = vec![];

        for proposal in &ts.proposals {
            let proposal_key = create_gov_proposal_key(proposal.proposal_id).unwrap();
            let s = StorageValue {
                storage_prefix: "".to_string(),
                key: Binary(proposal_key),
                value: Binary(proposal.encode_to_vec()),
            };
            st_values.push(s);
        }

        let gov_proposal = GovernmentProposal::reconstruct(&st_values);

        assert_eq!(gov_proposal, ts.expected_result)
    }
}

#[test]
fn test_fee_pool_reconstruct() {
    struct TestCase {
        coins: Vec<(String, Uint128)>,
    }
    let test_cases: Vec<TestCase> = vec![
        TestCase {
            coins: vec![("uosmo".to_string(), Uint128::from(100u128))],
        },
        TestCase {
            coins: vec![
                ("uosmo".to_string(), Uint128::from(100u128)),
                ("uatom".to_string(), Uint128::from(500u128)),
                ("uluna".to_string(), Uint128::from(80u128)),
            ],
        },
        TestCase { coins: vec![] },
    ];

    for ts in test_cases {
        let mut coins: Vec<DecCoin> = vec![];

        for coin in &ts.coins {
            let balance_amount = DecCoin {
                denom: coin.0.clone(),
                amount: coin
                    .1
                    .mul(Uint128::one().mul(Uint128::from(10u64).pow(DECIMAL_PLACES))) // adjust to Dec gogo proto format
                    .to_string(),
            };

            coins.push(balance_amount);
        }

        let fee_pool = CosmosFeePool {
            community_pool: coins,
        };

        let fee_pool_key = create_fee_pool_key().unwrap();

        let st_value = StorageValue {
            storage_prefix: "".to_string(),
            key: Binary(fee_pool_key),
            value: Binary(fee_pool.encode_to_vec()),
        };

        let fee_pool_coins = FeePool::reconstruct(&[st_value]).unwrap();
        assert_eq!(fee_pool_coins.coins.len(), ts.coins.len());
        for (i, coin) in fee_pool_coins.coins.iter().enumerate() {
            assert_eq!(coin.denom, ts.coins[i].0);
            assert_eq!(coin.amount, ts.coins[i].1)
        }
    }
}

#[test]
fn test_delegations_reconstruct() {
    struct TestCase {
        stake_denom: String,
        delegations: Vec<Delegation>,
        validators: Vec<Validator>,
        expected_result: NeutronResult<Delegations>,
    }
    let test_cases: Vec<TestCase> = vec![
        TestCase {
            stake_denom: "stake".to_string(),
            delegations: vec![Delegation {
                delegator_address: "osmo1yz54ncxj9csp7un3xled03q6thrrhy9cztkfzs".to_string(),
                validator_address: "osmovaloper1r2u5q6t6w0wssrk6l66n3t2q3dw2uqny4gj2e3".to_string(),
                shares: "1000000000000000000".to_string(),
            }],
            validators: vec![Validator {
                operator_address: "osmovaloper1r2u5q6t6w0wssrk6l66n3t2q3dw2uqny4gj2e3".to_string(),
                consensus_pubkey: None,
                jailed: false,
                status: 0,
                tokens: "1000000000000000000".to_string(),
                delegator_shares: "1000000000000000000".to_string(),
                description: None,
                unbonding_height: 0,
                unbonding_time: None,
                commission: None,
                min_self_delegation: "".to_string(),
            }],
            expected_result: Ok(Delegations {
                delegations: vec![StdDelegation {
                    delegator: Addr::unchecked("osmo1yz54ncxj9csp7un3xled03q6thrrhy9cztkfzs"),
                    validator: "osmovaloper1r2u5q6t6w0wssrk6l66n3t2q3dw2uqny4gj2e3".to_string(),
                    amount: StdCoin::new(1000000000000000000u128, "stake"),
                }],
            }),
        },
        TestCase {
            stake_denom: "stake".to_string(),
            delegations: vec![
                Delegation {
                    delegator_address: "osmo1yz54ncxj9csp7un3xled03q6thrrhy9cztkfzs".to_string(),
                    validator_address: "osmovaloper1r2u5q6t6w0wssrk6l66n3t2q3dw2uqny4gj2e3"
                        .to_string(),
                    shares: "1000000000000000000".to_string(),
                },
                Delegation {
                    delegator_address: "osmo1yz54ncxj9csp7un3xled03q6thrrhy9cztkfzs".to_string(),
                    validator_address: "osmovaloper1lzhlnpahvznwfv4jmay2tgaha5kmz5qxwmj9we"
                        .to_string(),
                    shares: "1000000000000000000".to_string(),
                },
            ],
            validators: vec![
                Validator {
                    operator_address: "osmovaloper1r2u5q6t6w0wssrk6l66n3t2q3dw2uqny4gj2e3"
                        .to_string(),
                    consensus_pubkey: None,
                    jailed: false,
                    status: 0,
                    tokens: "1000000000000000000".to_string(),
                    delegator_shares: "1000000000000000000".to_string(),
                    description: None,
                    unbonding_height: 0,
                    unbonding_time: None,
                    commission: None,
                    min_self_delegation: "".to_string(),
                },
                Validator {
                    operator_address: "osmovaloper1lzhlnpahvznwfv4jmay2tgaha5kmz5qxwmj9we"
                        .to_string(),
                    consensus_pubkey: None,
                    jailed: false,
                    status: 0,
                    tokens: "1000000000000000000".to_string(),
                    delegator_shares: "1000000000000000000".to_string(),
                    description: None,
                    unbonding_height: 0,
                    unbonding_time: None,
                    commission: None,
                    min_self_delegation: "".to_string(),
                },
            ],
            expected_result: Ok(Delegations {
                delegations: vec![
                    StdDelegation {
                        delegator: Addr::unchecked("osmo1yz54ncxj9csp7un3xled03q6thrrhy9cztkfzs"),
                        validator: "osmovaloper1r2u5q6t6w0wssrk6l66n3t2q3dw2uqny4gj2e3".to_string(),
                        amount: StdCoin::new(1000000000000000000u128, "stake"),
                    },
                    StdDelegation {
                        delegator: Addr::unchecked("osmo1yz54ncxj9csp7un3xled03q6thrrhy9cztkfzs"),
                        validator: "osmovaloper1lzhlnpahvznwfv4jmay2tgaha5kmz5qxwmj9we".to_string(),
                        amount: StdCoin::new(1000000000000000000u128, "stake"),
                    },
                ],
            }),
        },
        TestCase {
            stake_denom: "stake".to_string(),
            delegations: vec![],
            validators: vec![],
            expected_result: Ok(Delegations {
                delegations: vec![],
            }),
        },
        TestCase {
            stake_denom: Default::default(),
            delegations: vec![],
            validators: vec![],
            expected_result: Err(NeutronError::InvalidQueryResultFormat(
                "denom is empty".into(),
            )),
        },
        TestCase {
            stake_denom: "stake".to_string(),
            delegations: vec![Delegation {
                delegator_address: "osmo1yz54ncxj9csp7un3xled03q6thrrhy9cztkfzs".to_string(),
                validator_address: "osmovaloper1r2u5q6t6w0wssrk6l66n3t2q3dw2uqny4gj2e3".to_string(),
                shares: "1000000000000000000".to_string(),
            }],
            validators: vec![],
            expected_result: Err(NeutronError::InvalidQueryResultFormat(
                "validator is empty".into(),
            )),
        },
    ];

    for ts in &test_cases {
        // prepare storage values
        let mut st_values: Vec<StorageValue> = vec![StorageValue {
            storage_prefix: STAKING_STORE_KEY.to_string(),
            key: Binary(create_params_store_key(STAKING_STORE_KEY, KEY_BOND_DENOM)),
            value: {
                if ts.stake_denom.is_empty() {
                    return Default::default();
                }
                to_json_binary(&ts.stake_denom).unwrap()
            },
        }];

        for (i, d) in ts.delegations.iter().enumerate() {
            let delegator_addr = decode_and_convert(&d.delegator_address).unwrap();
            let val_addr = decode_and_convert(&d.validator_address).unwrap();

            st_values.push(StorageValue {
                storage_prefix: STAKING_STORE_KEY.to_string(),
                key: Binary(create_delegation_key(&delegator_addr, &val_addr).unwrap()),
                value: Binary::from(d.encode_to_vec()),
            });

            if let Some(v) = ts.validators.get(i) {
                st_values.push(StorageValue {
                    storage_prefix: STAKING_STORE_KEY.to_string(),
                    key: Binary(create_validator_key(&val_addr).unwrap()),
                    value: Binary::from(v.encode_to_vec()),
                });
            }
        }

        // test reconstruction
        let delegations = Delegations::reconstruct(&st_values);

        assert_eq!(delegations, ts.expected_result)
    }
}

#[test]
fn test_balance_reconstruct_from_hex() {
    let bytes = hex::decode(BALANCES_HEX_RESPONSE).unwrap(); // decode hex string to bytes
    let base64_input = BASE64_STANDARD.encode(bytes); // encode bytes to base64 string

    let s = StorageValue {
        storage_prefix: String::default(), // not used in reconstruct
        key: Binary::default(),            // not used in reconstruct
        value: Binary::from_base64(base64_input.as_str()).unwrap(),
    };
    let bank_balances = Balances::reconstruct(&[s]).unwrap();
    assert_eq!(
        bank_balances,
        Balances {
            coins: vec![StdCoin {
                denom: String::from("stake"),
                amount: Uint128::from(99999000u64),
            }]
        }
    );
}

#[test]
fn test_bank_total_supply_reconstruct_from_hex() {
    let bytes = hex::decode(TOTAL_SUPPLY_HEX_RESPONSE).unwrap(); // decode hex string to bytes
    let base64_input = BASE64_STANDARD.encode(bytes); // encode bytes to base64 string

    let s = StorageValue {
        storage_prefix: String::default(), // not used in reconstruct
        key: Binary(create_total_denom_key("stake").unwrap()),
        value: Binary::from_base64(base64_input.as_str()).unwrap(),
    };
    let total_supply = TotalSupply::reconstruct(&[s]).unwrap();
    assert_eq!(
        total_supply,
        TotalSupply {
            coins: vec![StdCoin {
                denom: String::from("stake"),
                amount: Uint128::from(300001098u64), // mutating
            }]
        }
    );
}

#[test]
fn test_staking_validators_reconstruct_from_hex() {
    let bytes = hex::decode(STAKING_VALIDATOR_HEX_RESPONSE).unwrap(); // decode hex string to bytes
    let base64_input = BASE64_STANDARD.encode(bytes); // encode bytes to base64 string

    let s = StorageValue {
        storage_prefix: String::default(), // not used in reconstruct
        key: Binary::default(),            // not used in reconstruct
        value: Binary::from_base64(base64_input.as_str()).unwrap(),
    };
    let staking_validator = StakingValidator::reconstruct(&[s]).unwrap();
    assert_eq!(
        staking_validator,
        StakingValidator {
            validators: vec![ContractValidator {
                operator_address: String::from(
                    "cosmosvaloper15fqjpj90ruhj57q3l6a5hda0rt77g6mcek2mtq" // mutating
                ),
                consensus_pubkey: Some(vec![
                    10, 32, 178, 12, 7, 179, 235, 144, 13, 247, 43, 72, 194, 78, 154, 46, 6, 255,
                    79, 231, 59, 189, 37, 94, 67, 58, 248, 234, 227, 177, 152, 142, 105, 136,
                ]),
                jailed: false,
                status: 3,
                tokens: String::from("100000000"),
                delegator_shares: String::from("100000000000000000000000000"),
                moniker: Some(String::from("mynode")),
                identity: Some(String::from("")),
                website: Some(String::from("")),
                security_contact: Some(String::from("")),
                details: Some(String::from("")),
                unbonding_height: 0u64,
                unbonding_time: Some(0u64),
                rate: Some(Decimal::from_str("0.100000000000000000").unwrap()),
                max_rate: Some(Decimal::from_str("0.200000000000000000").unwrap()),
                max_change_rate: Some(Decimal::from_str("0.010000000000000000").unwrap()),
                update_time: Some(1683291676u64), // mutating
                min_self_delegation: Decimal::one(),
            }]
        }
    );
}

#[test]
fn test_validators_signing_infos_reconstruct_from_hex() {
    let bytes = hex::decode(VALIDATOR_SIGNING_INFO_HEX_RESPONSE).unwrap(); // decode hex string to bytes
    let base64_input = BASE64_STANDARD.encode(bytes); // encode bytes to base64 string

    let s = StorageValue {
        storage_prefix: String::default(), // not used in reconstruct
        key: Binary::default(),            // not used in reconstruct
        value: Binary::from_base64(base64_input.as_str()).unwrap(),
    };
    let signing_info = SigningInfo::reconstruct(&[s]).unwrap();
    assert_eq!(
        signing_info,
        SigningInfo {
            signing_infos: vec![ValidatorSigningInfo {
                address: "cosmosvalcons19f53fqq28v6pmz877dne75d4d7l0r65d2750pw".to_string(),
                start_height: 0,
                index_offset: 16,
                jailed_until: Some(0),
                tombstoned: false,
                missed_blocks_counter: 0,
            }]
        }
    );
}

#[test]
fn test_government_proposals_reconstruct_from_hex() {
    let bytes = hex::decode(GOV_PROPOSAL_HEX_RESPONSE).unwrap(); // decode hex string to bytes
    let base64_input = BASE64_STANDARD.encode(bytes); // encode bytes to base64 string

    let s = StorageValue {
        storage_prefix: String::default(), // not used in reconstruct
        key: Binary::default(),            // not used in reconstruct
        value: Binary::from_base64(base64_input.as_str()).unwrap(),
    };
    let proposals = GovernmentProposal::reconstruct(&[s]).unwrap();
    assert_eq!(
        proposals,
        GovernmentProposal {
            proposals: vec![Proposal {
                proposal_id: 1u64,
                proposal_type: Some(String::from("/cosmos.gov.v1beta1.TextProposal")),
                total_deposit: vec![StdCoin {
                    denom: String::from("stake"),
                    amount: Uint128::from(1000u64),
                }],
                status: 1i32,
                submit_time: Some(1683291849u64),      // mutating
                deposit_end_time: Some(1683464649u64), // mutating
                voting_start_time: Some(18446744011573954816u64), // 0001-01-01T00:00:00Z
                voting_end_time: Some(18446744011573954816u64), // 0001-01-01T00:00:00Z
                final_tally_result: Some(TallyResult {
                    yes: String::from("0"),
                    no: String::from("0"),
                    abstain: String::from("0"),
                    no_with_veto: String::from("0"),
                }),
            }]
        }
    );
}

#[test]
fn test_fee_pool_reconstruct_from_hex() {
    let bytes = hex::decode(FEE_POOL_HEX_RESPONSE).unwrap(); // decode hex string to bytes
    let base64_input = BASE64_STANDARD.encode(bytes); // encode bytes to base64 string

    let s = StorageValue {
        storage_prefix: String::default(), // not used in reconstruct
        key: Binary::default(),            // not used in reconstruct
        value: Binary::from_base64(base64_input.as_str()).unwrap(),
    };
    let fee_pool = FeePool::reconstruct(&[s]).unwrap();
    assert_eq!(
        fee_pool,
        FeePool {
            coins: vec![StdCoin {
                denom: String::from("stake"),
                amount: Uint128::from(21u64), // mutating
            }]
        }
    );
}

#[test]
fn test_delegations_reconstruct_from_hex() {
    let staking_denom_bytes = hex::decode(STAKING_DENOM_HEX_RESPONSE).unwrap(); // decode hex string to bytes
    let staking_denom_base64_input = BASE64_STANDARD.encode(staking_denom_bytes); // encode bytes to base64 string
    let staking_validator_bytes = hex::decode(STAKING_VALIDATOR_HEX_RESPONSE).unwrap(); // decode hex string to bytes
    let staking_validator_base64_input = BASE64_STANDARD.encode(staking_validator_bytes); // encode bytes to base64 string
    let delegation_bytes = hex::decode(DELEGATOR_DELEGATIONS_HEX_RESPONSE).unwrap(); // decode hex string to bytes
    let delegation_base64_input = BASE64_STANDARD.encode(delegation_bytes); // encode bytes to base64 string

    let mut st_values: Vec<StorageValue> = vec![StorageValue {
        storage_prefix: String::default(), // not used in reconstruct
        key: Binary::default(),            // not used in reconstruct
        value: Binary::from_base64(staking_denom_base64_input.as_str()).unwrap(),
    }];
    st_values.push(StorageValue {
        storage_prefix: String::default(), // not used in reconstruct
        key: Binary::default(),            // not used in reconstruct
        value: Binary::from_base64(delegation_base64_input.as_str()).unwrap(),
    });
    st_values.push(StorageValue {
        storage_prefix: String::default(), // not used in reconstruct
        key: Binary::default(),            // not used in reconstruct
        value: Binary::from_base64(staking_validator_base64_input.as_str()).unwrap(),
    });

    let delegations = Delegations::reconstruct(&st_values).unwrap();
    assert_eq!(
        delegations,
        Delegations {
            delegations: vec![StdDelegation {
                delegator: Addr::unchecked("cosmos15fqjpj90ruhj57q3l6a5hda0rt77g6mcuz7w8n"), // mutating
                validator: String::from("cosmosvaloper15fqjpj90ruhj57q3l6a5hda0rt77g6mcek2mtq"), // mutating
                amount: StdCoin {
                    denom: String::from("stake"),
                    amount: Uint128::from(100000000u64),
                },
            }],
        }
    );
}

#[test]
fn test_unbonding_delegations_reconstruct_from_hex() {
    let unbonding_delegations_bytes =
        hex::decode(DELEGATOR_UNBONDING_DELEGATIONS_HEX_RESPONSE).unwrap(); // decode hex string to bytes
    let unbonding_delegations_base64_input = BASE64_STANDARD.encode(unbonding_delegations_bytes); // encode bytes to base64 string

    let st_values: Vec<StorageValue> = vec![StorageValue {
        storage_prefix: String::default(), // not used in reconstruct
        key: Binary::default(),            // not used in reconstruct
        value: Binary::from_base64(unbonding_delegations_base64_input.as_str()).unwrap(),
    }];

    let unbonding_delegations = UnbondingDelegations::reconstruct(&st_values).unwrap();
    assert_eq!(
        unbonding_delegations,
        UnbondingDelegations {
            unbonding_responses: vec![UnbondingResponse {
                delegator_address: Addr::unchecked("cosmos1m9l358xunhhwds0568za49mzhvuxx9uxre5tud"),
                validator_address: String::from(
                    "cosmosvaloper18hl5c9xn5dze2g50uaw0l2mr02ew57zk0auktn"
                ),
                entries: vec![
                    UnbondingEntry {
                        balance: Uint128::new(10_000),
                        completion_time: Some(Timestamp::from_nanos(1704872890570185206)),
                        creation_height: 365,
                        initial_balance: Uint128::new(10_000),
                    },
                    UnbondingEntry {
                        balance: Uint128::new(20_000),
                        completion_time: Some(Timestamp::from_nanos(1704872903002248037)),
                        creation_height: 377,
                        initial_balance: Uint128::new(20_000),
                    },
                ],
            }]
        }
    );
}

#[test]
<<<<<<< HEAD
fn test_deconstruct_account_denom_balance_key() {
    struct TestCase {
        key: Vec<u8>,
        expected_result: NeutronResult<(AddressBytes, String)>,
    }

    let testcases = vec![
        TestCase {
            key: create_account_denom_balance_key("addr1", "uatom").unwrap(),
            expected_result: Ok((
                "addr1".bytes().collect::<AddressBytes>(),
                "uatom".to_string(),
            )),
        },
        TestCase {
            key: vec![],
            expected_result: Err(NeutronError::AccountDenomBalanceKeyDeconstructionError(
                "invalid key length".to_string(),
            )),
        },
        TestCase {
            key: vec![STAKING_PARAMS_KEY],
            expected_result: Err(NeutronError::AccountDenomBalanceKeyDeconstructionError(
                "first element in key does not equal to BALANCES_PREFIX: 81 != 2".to_string(),
            )),
        },
        TestCase {
            key: vec![BALANCES_PREFIX],
            expected_result: Err(NeutronError::AccountDenomBalanceKeyDeconstructionError(
                "invalid key length".to_string(),
            )),
        },
        TestCase {
            key: vec![BALANCES_PREFIX, 10, 1],
            expected_result: Err(NeutronError::AccountDenomBalanceKeyDeconstructionError(
                "address length in key is invalid".to_string(),
            )),
        },
        TestCase {
            key: vec![BALANCES_PREFIX, 2, 1, 2],
            expected_result: Err(NeutronError::AccountDenomBalanceKeyDeconstructionError(
                "denom in key can't be empty".to_string(),
            )),
        },
        TestCase {
            // must fail since [0, 159, 146, 150] are invalid UTF-8 bytes
            key: vec![BALANCES_PREFIX, 2, 1, 2, 0, 159, 146, 150],
            expected_result: Err(NeutronError::FromUTF8Error(
                String::from_utf8(vec![0, 159, 146, 150]).unwrap_err(),
            )),
        },
    ];

    for tc in testcases {
        assert_eq!(
            deconstruct_account_denom_balance_key(tc.key),
            tc.expected_result
        );
=======
fn test_delegations_reconstruct_overflow() {
    struct TestCase {
        stake_denom: String,
        delegations: Vec<Delegation>,
        validators: Vec<Validator>,
        expected_result: NeutronResult<Delegations>,
    }
    let test_cases: Vec<TestCase> = vec![TestCase {
        stake_denom: "stake".to_string(),
        delegations: vec![Delegation {
            delegator_address: "osmo1yz54ncxj9csp7un3xled03q6thrrhy9cztkfzs".to_string(),
            validator_address: "osmovaloper1r2u5q6t6w0wssrk6l66n3t2q3dw2uqny4gj2e3".to_string(),
            shares: "340282366920938463463".to_string(),
        }],
        validators: vec![Validator {
            operator_address: "osmovaloper1r2u5q6t6w0wssrk6l66n3t2q3dw2uqny4gj2e3".to_string(),
            consensus_pubkey: None,
            jailed: false,
            status: 0,
            tokens: "340282366920938463463".to_string(),
            delegator_shares: "340282366920938463463".to_string(),
            description: None,
            unbonding_height: 0,
            unbonding_time: None,
            commission: None,
            min_self_delegation: "".to_string(),
        }],
        expected_result: Ok(Delegations {
            delegations: vec![StdDelegation {
                delegator: Addr::unchecked("osmo1yz54ncxj9csp7un3xled03q6thrrhy9cztkfzs"),
                validator: "osmovaloper1r2u5q6t6w0wssrk6l66n3t2q3dw2uqny4gj2e3".to_string(),
                amount: StdCoin::new(340282366920938463463u128, "stake"),
            }],
        }),
    }];

    for ts in &test_cases {
        // prepare storage values
        let mut st_values: Vec<StorageValue> = vec![StorageValue {
            storage_prefix: STAKING_STORE_KEY.to_string(),
            key: Binary(create_params_store_key(STAKING_STORE_KEY, KEY_BOND_DENOM)),
            value: {
                if ts.stake_denom.is_empty() {
                    return Default::default();
                }
                to_json_binary(&ts.stake_denom).unwrap()
            },
        }];

        for (i, d) in ts.delegations.iter().enumerate() {
            let delegator_addr = decode_and_convert(&d.delegator_address).unwrap();
            let val_addr = decode_and_convert(&d.validator_address).unwrap();

            st_values.push(StorageValue {
                storage_prefix: STAKING_STORE_KEY.to_string(),
                key: Binary(create_delegation_key(&delegator_addr, &val_addr).unwrap()),
                value: Binary::from(d.encode_to_vec()),
            });

            if let Some(v) = ts.validators.get(i) {
                st_values.push(StorageValue {
                    storage_prefix: STAKING_STORE_KEY.to_string(),
                    key: Binary(create_validator_key(&val_addr).unwrap()),
                    value: Binary::from(v.encode_to_vec()),
                });
            }
        }

        // test reconstruction
        let delegations = Delegations::reconstruct(&st_values);

        assert_eq!(delegations, ts.expected_result)
>>>>>>> e493cf80
    }
}<|MERGE_RESOLUTION|>--- conflicted
+++ resolved
@@ -1153,7 +1153,6 @@
 }
 
 #[test]
-<<<<<<< HEAD
 fn test_deconstruct_account_denom_balance_key() {
     struct TestCase {
         key: Vec<u8>,
@@ -1212,7 +1211,10 @@
             deconstruct_account_denom_balance_key(tc.key),
             tc.expected_result
         );
-=======
+    }
+}
+
+#[test]
 fn test_delegations_reconstruct_overflow() {
     struct TestCase {
         stake_denom: String,
@@ -1285,6 +1287,5 @@
         let delegations = Delegations::reconstruct(&st_values);
 
         assert_eq!(delegations, ts.expected_result)
->>>>>>> e493cf80
     }
 }