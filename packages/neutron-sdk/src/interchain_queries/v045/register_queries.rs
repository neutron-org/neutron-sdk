--- conflicted
+++ resolved
@@ -1,5 +1,3 @@
-use super::helpers::create_validator_signing_info_key;
-use super::types::SLASHING_STORE_KEY;
 use crate::interchain_queries::types::{
     QueryPayload, TransactionFilterItem, TransactionFilterOp, TransactionFilterValue,
 };
@@ -20,11 +18,7 @@
 };
 use cosmwasm_std::Binary;
 
-<<<<<<< HEAD
 /// Creates a message to register an Interchain Query to get balance of account on remote chain for list of denoms
-=======
-/// Creates a message to register an Interchain Query to get balance of account on remote chain for particular denom
->>>>>>> 4fc7cfd6
 ///
 /// * **connection_id** is an IBC connection identifier between Neutron and remote chain;
 /// * **addr** address of an account on remote chain for which you want to get balances;
