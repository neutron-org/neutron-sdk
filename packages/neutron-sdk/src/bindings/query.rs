--- conflicted
+++ resolved
@@ -1,9 +1,5 @@
 use crate::bindings::types::{Failure, InterchainQueryResult, RegisteredQuery};
-<<<<<<< HEAD
-use cosmwasm_std::{Binary, Coin, CustomQuery, Int128, QueryRequest, Uint128};
-=======
-use cosmwasm_std::{Binary, CustomQuery, Uint64};
->>>>>>> 40f6592f
+use cosmwasm_std::{Binary, Coin, CustomQuery, Int128, QueryRequest, Uint128, Uint64};
 use schemars::JsonSchema;
 use serde::{Deserialize, Serialize};
 
@@ -418,11 +414,7 @@
     pub next_key: Option<Binary>,
     /// **total** is total number of results available if PageRequest.count_total
     /// was set, its value is undefined otherwise
-<<<<<<< HEAD
     pub total: Option<u64>,
-=======
-    pub total: Option<Uint64>,
->>>>>>> 40f6592f
 }
 
 #[derive(Serialize, Deserialize, Clone, Debug, PartialEq, Eq, JsonSchema)]
