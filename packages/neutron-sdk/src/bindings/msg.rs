use crate::{
    bindings::types::{KVKey, ProtobufAny},
<<<<<<< HEAD
    interchain_queries::types::{QueryPayload, QueryType, TransactionFilterItem, MAX_TX_FILTERS},
    proto_types::neutron::cron::ExecutionStage,
=======
    interchain_queries::types::{QueryPayload, QueryType, TransactionFilterItem},
>>>>>>> e0e697a5
    sudo::msg::RequestPacketTimeoutHeight,
    NeutronResult,
};

use crate::bindings::dex::msg::DexMsg;
use cosmwasm_std::{Binary, Coin, CosmosMsg, CustomMsg, DenomUnit, StdError, Uint128};
use schemars::JsonSchema;
use serde::{Deserialize, Serialize};
use serde_json_wasm::to_string;

#[derive(Serialize, Deserialize, Clone, Debug, PartialEq, Eq, JsonSchema)]
/// IbcFee defines struct for fees that refund the relayer for `SudoMsg` messages submission.
/// Unused fee kind will be returned back to message sender.
/// Please refer to these links for more information:
/// IBC transaction structure - <https://docs.neutron.org/neutron/interchain-txs/messages/#msgsubmittx>
/// General mechanics of fee payments - <https://docs.neutron.org/neutron/feerefunder/overview/#general-mechanics>
pub struct IbcFee {
    /// **recv_fee** currently is used for compatibility with ICS-29 interface only and must be set to zero (i.e. 0untrn),
    /// because Neutron's fee module can't refund relayer for submission of Recv IBC packets due to compatibility with target chains.
    pub recv_fee: Vec<Coin>,
    /// **ack_fee** is an amount of coins to refund relayer for submitting ack message for a particular IBC packet.
    pub ack_fee: Vec<Coin>,
    /// **timeout_fee** amount of coins to refund relayer for submitting timeout message for a particular IBC packet.
    pub timeout_fee: Vec<Coin>,
}

#[derive(Serialize, Deserialize, Clone, Debug, PartialEq, Eq, JsonSchema)]
#[serde(rename_all = "snake_case")]
/// A number of Custom messages that can call into the Neutron bindings.
pub enum NeutronMsg {
    /// RegisterInterchainAccount registers an interchain account on remote chain.
    RegisterInterchainAccount {
        /// **connection_id** is an IBC connection identifier between Neutron and remote chain.
        connection_id: String,

        /// **interchain_account_id** is an identifier of your new interchain account. Can be any string.
        /// This identifier allows contracts to have multiple interchain accounts on remote chains.
        interchain_account_id: String,

        /// **register_fee** is a fees required to be payed to register interchain account
        register_fee: Option<Vec<Coin>>,
    },

    /// SubmitTx starts the process of executing any Cosmos-SDK *msgs* on remote chain.
    SubmitTx {
        /// **connection_id** is an IBC connection identifier between Neutron and remote chain.
        connection_id: String,

        /// **interchain_account_id** is an identifier of your interchain account from which you want to execute msgs.
        interchain_account_id: String,

        /// **msgs** is a list of protobuf encoded Cosmos-SDK messages you want to execute on remote chain.
        msgs: Vec<ProtobufAny>,

        /// **memo** is a memo you want to attach to your interchain transaction.It behaves like a memo in usual Cosmos transaction.
        memo: String,

        /// **timeout** is a timeout in seconds after which the packet times out.
        timeout: u64,

        /// ***fee** is an ibc fee for the transaction.
        fee: IbcFee,
    },

    /// RegisterInterchainQuery registers an interchain query.
    RegisterInterchainQuery {
        /// **query_type** is a query type identifier ('tx' or 'kv' for now).
        query_type: String,

        /// **keys** is the KV-storage keys for which we want to get values from remote chain.
        keys: Vec<KVKey>,

        /// **transactions_filter** is the filter for transaction search ICQ.
        transactions_filter: String,

        /// **connection_id** is an IBC connection identifier between Neutron and remote chain.
        connection_id: String,

        /// **update_period** is used to say how often the query must be updated.
        update_period: u64,
    },

    /// RegisterInterchainQuery updates an interchain query.
    UpdateInterchainQuery {
        /// **query_id** is the ID of the query we want to update.
        query_id: u64,

        /// **new_keys** is the new query keys to retrive.
        new_keys: Option<Vec<KVKey>>,

        /// **new_update_period** is a new update period of the query.
        new_update_period: Option<u64>,

        /// **new_transactions_filter** is a new transactions filter of the query.
        new_transactions_filter: Option<String>,
    },

    /// RemoveInterchainQuery removes as interchain query.
    RemoveInterchainQuery {
        /// **query_id** is ID of the query we want to remove.
        query_id: u64,
    },
    /// IbcTransfer sends a fungible token packet over IBC.
    IbcTransfer {
        // the port on which the packet will be sent
        source_port: String,
        // the channel by which the packet will be sent
        source_channel: String,
        // the tokens to be transferred
        token: Coin,
        // the sender address
        sender: String,
        // the recipient address on the destination chain
        receiver: String,
        // Timeout height relative to the current block height.
        // The timeout is disabled when set to 0.
        timeout_height: RequestPacketTimeoutHeight,
        // Timeout timestamp in absolute nanoseconds since unix epoch.
        // The timeout is disabled when set to 0.
        timeout_timestamp: u64,
        // Memo to be sent along with transaction.
        memo: String,
        // Fees to refund relayer for different kinds of `SudoMsg` transmission
        // Unused fee types will be returned to msg sender.
        fee: IbcFee,
    },
    /// SubmitAdminProposal sends a proposal to neutron's Admin module.
    /// This type of messages can be only executed by Neutron DAO.
    SubmitAdminProposal { admin_proposal: AdminProposal },

    /// TokenFactory message.
    /// Contracts can create denoms, namespaced under the contract's address.
    /// A contract may create any number of independent sub-denoms.
    CreateDenom { subdenom: String },

    /// TokenFactory message.
    /// Contracts can change the admin of a denom that they are the admin of.
    ChangeAdmin {
        denom: String,
        new_admin_address: String,
    },

    /// TokenFactory message.
    /// Contracts can mint native tokens for an existing factory denom
    /// that they are the admin of.
    MintTokens {
        denom: String,
        amount: Uint128,
        mint_to_address: String,
    },

    /// TokenFactory message.
    /// Contracts can burn native tokens for an existing factory denom
    /// that they are the admin of.
    /// Currently, the burn from address must be the admin contract.
    BurnTokens {
        denom: String,
        amount: Uint128,
        /// Must be set to `""` for now
        burn_from_address: String,
    },

    /// TokenFactory message.
    /// Contracts can set before send hooks for denoms, namespaced under the contract's address.
    SetBeforeSendHook {
        denom: String,
        contract_addr: String,
    },

    /// TokenFactoryMessage
    /// Contracts can force specified `amount` of an existing factory denom
    /// that they are admin of to a `transfer_to_address` from a `transfer_from_address`.
    ForceTransfer {
        denom: String,
        amount: Uint128,
        transfer_from_address: String,
        transfer_to_address: String,
    },

    /// TokenFactoryMessage
    /// Contracts can set a metadata for of an existing factory denom
    /// that they are admin of.
    SetDenomMetadata {
        /// **description** description of a token
        description: String,
        /// **denom_units** represents the list of DenomUnit's for a given coin
        denom_units: Vec<DenomUnit>,
        /// **base** represents the base denom (should be the DenomUnit with exponent = 0).
        base: String,
        /// **display** indicates the suggested denom that should be
        /// displayed in clients.
        display: String,
        /// **name** defines the name of the token (eg: Cosmos Atom)
        name: String,
        /// **symbol** is the token symbol usually shown on exchanges (eg: ATOM). This can
        /// be the same as the display.
        symbol: String,
        /// **uri** to a document (on or off-chain) that contains additional information. Optional.
        uri: String,
        /// **uri_hash** is a sha256 hash of a document pointed by URI. It's used to verify that
        /// the document didn't change. Optional.
        uri_hash: String,
    },

    /// AddSchedule adds new schedule with a given `name`.
    /// Until schedule is removed it will execute all `msgs` every `period` blocks.
    /// First execution is at least on `current_block + period` block.
    /// [Permissioned - DAO Only]
    AddSchedule {
        /// Name of a new schedule.
        /// Needed to be able to `RemoveSchedule` and to log information about it
        name: String,
        /// period in blocks with which `msgs` will be executed
        period: u64,
        /// list of cosmwasm messages to be executed
        msgs: Vec<MsgExecuteContract>,
        /// execution stage where schedule will be executed
        execution_stage: String,
    },

    /// RemoveSchedule removes the schedule with a given `name`.
    /// [Permissioned - DAO or Security DAO only]
    RemoveSchedule { name: String },

    /// Contractmanager message
    /// Resubmits failed acknowledgement.
    /// Acknowledgement failure is created when contract returns error or acknowledgement is out of gas.
    /// [Permissioned - only from contract that is initial caller of IBC transaction]
    ResubmitFailure { failure_id: u64 },

    /// Dex messages
    Dex(DexMsg),
}

impl NeutronMsg {
    /// Basic helper to define a register interchain account message:
    /// * **connection_id** is an IBC connection identifier between Neutron and remote chain;
    /// * **interchain_account_id** is an identifier of your new interchain account. Can be any string.
    pub fn register_interchain_account(
        connection_id: String,
        interchain_account_id: String,
        register_fee: Option<Vec<Coin>>,
    ) -> Self {
        NeutronMsg::RegisterInterchainAccount {
            connection_id,
            interchain_account_id,
            register_fee,
        }
    }

    /// Basic helper to define a submit tx message:
    /// * **connection_id** is an IBC connection identifier between Neutron and remote chain;
    /// * **interchain_account_id** is an identifier of your interchain account from which you want to execute msgs;
    /// * **msgs** is a list of protobuf encoded Cosmos-SDK messages you want to execute on remote chain;
    /// * **memo** is a memo you want to attach to your interchain transaction. It behaves like a memo in usual Cosmos transaction;
    /// * **timeout** is a timeout in seconds after which the packet times out.
    /// * **fee** is a fee that is used for different kinds of callbacks. Unused fee types will be returned to msg sender.
    pub fn submit_tx(
        connection_id: String,
        interchain_account_id: String,
        msgs: Vec<ProtobufAny>,
        memo: String,
        timeout: u64,
        fee: IbcFee,
    ) -> Self {
        NeutronMsg::SubmitTx {
            connection_id,
            interchain_account_id,
            msgs,
            memo,
            timeout,
            fee,
        }
    }

    /// Basic helper to define a register interchain query message:
    /// * **query** is a query type identifier ('tx' or 'kv' for now) with a payload:
    ///   - when the query enum is 'kv' then payload is the KV-storage keys for which we want to get
    ///     values from remote chain;
    ///   - when the query enum is 'tx' then payload is the filters for transaction search ICQ,
    ///     maximum allowed number of filters is 32.
    /// * **connection_id** is an IBC connection identifier between Neutron and remote chain;
    /// * **update_period** is used to say how often (in neutron blocks) the query must be updated.
    pub fn register_interchain_query(
        query: QueryPayload,
        connection_id: String,
        update_period: u64,
    ) -> NeutronResult<Self> {
        Ok(match query {
            QueryPayload::KV(keys) => NeutronMsg::RegisterInterchainQuery {
                query_type: QueryType::KV.into(),
                keys,
                transactions_filter: String::new(),
                connection_id,
                update_period,
            },
            QueryPayload::TX(transactions_filters) => NeutronMsg::RegisterInterchainQuery {
                query_type: QueryType::TX.into(),
                keys: vec![],
                transactions_filter: to_string(&transactions_filters)
                    .map_err(|e| StdError::generic_err(e.to_string()))?,
                connection_id,
                update_period,
            },
        })
    }

    /// Basic helper to define a update interchain query message:
    /// * **query_id** is ID of the query we want to update;
    /// * **new_keys** is encoded keys to query;
    /// * **new_update_period** is used to say how often (in neutron blocks) the query must be updated.
    pub fn update_interchain_query(
        query_id: u64,
        new_keys: Option<Vec<KVKey>>,
        new_update_period: Option<u64>,
        new_transactions_filter: Option<Vec<TransactionFilterItem>>,
    ) -> NeutronResult<Self> {
        Ok(NeutronMsg::UpdateInterchainQuery {
            query_id,
            new_keys,
            new_update_period,
            new_transactions_filter: match new_transactions_filter {
                Some(filters) => {
                    Some(to_string(&filters).map_err(|e| StdError::generic_err(e.to_string()))?)
                }
                None => None,
            },
        })
    }

    /// Basic helper to define a remove interchain query message:
    /// * **query_id** is ID of the query we want to remove.
    pub fn remove_interchain_query(query_id: u64) -> Self {
        NeutronMsg::RemoveInterchainQuery { query_id }
    }

    /// Basic helper to define a parameter change proposal passed to AdminModule:
    /// * **proposal** is struct which contains proposal that should change network parameter.
    pub fn submit_param_change_proposal(proposal: ParamChangeProposal) -> Self {
        NeutronMsg::SubmitAdminProposal {
            admin_proposal: AdminProposal::ParamChangeProposal(proposal),
        }
    }

    #[deprecated(
        since = "0.11.0",
        note = "Used only for querying old proposals. Will fail if executed in a new proposal. Use submit_proposal_execute_message instead"
    )]
    /// Basic helper to define an  ibc upgrade proposal passed to AdminModule:
    /// * **proposal** is struct which contains proposal that upgrades network.
    pub fn submit_upgrade_proposal(proposal: UpgradeProposal) -> Self {
        NeutronMsg::SubmitAdminProposal {
            admin_proposal: AdminProposal::UpgradeProposal(proposal),
        }
    }

    #[deprecated(
        since = "0.11.0",
        note = "Used only for querying old proposals. Will fail if executed in a new proposal. Use submit_proposal_execute_message instead"
    )]
    /// Basic helper to define an ibc update client change proposal passed to AdminModule:
    /// * **proposal** is struct which contains proposal updates cliient.
    pub fn submit_client_update_proposal(proposal: ClientUpdateProposal) -> Self {
        NeutronMsg::SubmitAdminProposal {
            admin_proposal: AdminProposal::ClientUpdateProposal(proposal),
        }
    }

    /// Basic helper to define sdk47 compatible proposal passed to AdminModule:
    /// * **proposal** is struct which contains JSON encoded sdk message.
    pub fn submit_proposal_execute_message(proposal: ProposalExecuteMessage) -> Self {
        NeutronMsg::SubmitAdminProposal {
            admin_proposal: AdminProposal::ProposalExecuteMessage(proposal),
        }
    }

    /// Basic helper to build create denom message passed to TokenFactory module:
    /// * **subdenom** is a subdenom name for denom to be created.
    pub fn submit_create_denom(subdenom: impl Into<String>) -> Self {
        NeutronMsg::CreateDenom {
            subdenom: subdenom.into(),
        }
    }

    /// Basic helper to define change of admin for a token passed to TokenFactory module:
    /// * **denom** is a name of the denom to change an admin for;
    /// * **new_admin_address** is a new admin address for a denom.
    pub fn submit_change_admin(
        denom: impl Into<String>,
        new_admin_address: impl Into<String>,
    ) -> Self {
        NeutronMsg::ChangeAdmin {
            denom: denom.into(),
            new_admin_address: new_admin_address.into(),
        }
    }

    /// Basic helper to define mint tokens passed to TokenFactory module:
    /// * **denom** is a name of the denom;
    /// * **amount** is an amount of tokens to mint;
    /// * **mint_to_address** is an address that will receive minted tokens.
    pub fn submit_mint_tokens(
        denom: impl Into<String>,
        amount: Uint128,
        mint_to_address: impl Into<String>,
    ) -> Self {
        NeutronMsg::MintTokens {
            denom: denom.into(),
            amount,
            mint_to_address: mint_to_address.into(),
        }
    }

    /// Basic helper to define burn tokens passed to TokenFactory module:
    /// * **denom** is a name of the denom;
    /// * **amount** is an amount of tokens to burn.
    /// * **burn_from_address** is an address tokens will be burned from
    pub fn submit_burn_tokens(
        denom: impl Into<String>,
        amount: Uint128,
        burn_from_address: Option<String>,
    ) -> Self {
        NeutronMsg::BurnTokens {
            denom: denom.into(),
            amount,
            burn_from_address: burn_from_address.unwrap_or_default(),
        }
    }

    /// Basic helper to create set before send hook message passed to TokenFactory module:
    /// * **denom** is a name for denom for hook to be created.
    pub fn submit_set_before_send_hook(
        denom: impl Into<String>,
        contract_addr: impl Into<String>,
    ) -> Self {
        NeutronMsg::SetBeforeSendHook {
            denom: denom.into(),
            contract_addr: contract_addr.into(),
        }
    }

    /// Basic helper to create force transfer message passed to TokenFactory module:
    /// * **denom** is a name for a denom to transfer;
    /// * **amount** is an amount of **denom** tokens to transfer;
    /// * **from_address** is from which address to transfer tokens;
    /// * **to_address** is where to transfer tokens.
    pub fn submit_force_transfer(
        denom: impl Into<String>,
        amount: Uint128,
        from_address: impl Into<String>,
        to_address: impl Into<String>,
    ) -> Self {
        NeutronMsg::ForceTransfer {
            denom: denom.into(),
            amount,
            transfer_from_address: from_address.into(),
            transfer_to_address: to_address.into(),
        }
    }
    /// Basic helper to create a set denom metadata message passed to TokenFactory module:
    /// * **description** description of a token;
    /// * **denom_units** represents the list of DenomUnit's for a given coin;
    /// * **base** represents the base denom (should be the DenomUnit with exponent = 0);
    /// * **display** indicates the suggested denom that should be
    /// displayed in clients;
    /// * **name** defines the name of the token (eg: Cosmos Atom);
    /// * **symbol** is the token symbol usually shown on exchanges (eg: ATOM). This can
    /// be the same as the display;
    /// * **uri** to a document (on or off-chain) that contains additional information. Optional;
    /// * **uri_hash** is a sha256 hash of a document pointed by URI. It's used to verify that
    /// the document didn't change. Optional.
    #[allow(clippy::too_many_arguments)]
    pub fn submit_set_denom_metadata(
        description: String,
        denom_units: Vec<DenomUnit>,
        base: String,
        display: String,
        name: String,
        symbol: String,
        uri: String,
        uri_hash: String,
    ) -> Self {
        NeutronMsg::SetDenomMetadata {
            description,
            denom_units,
            base,
            display,
            name,
            symbol,
            uri,
            uri_hash,
        }
    }

    /// Basic helper to define add schedule passed to Cron module:
    /// * **name** is a name of the schedule;
    /// * **period** is a period of schedule execution in blocks;
    /// * **msgs** is the messages that will be executed.
    /// * **execution_stage** is the stage where schedule will be executed.
    pub fn submit_add_schedule(
        name: String,
        period: u64,
        msgs: Vec<MsgExecuteContract>,
        execution_stage: ExecutionStage,
    ) -> Self {
        NeutronMsg::AddSchedule {
            name,
            period,
            msgs,
            execution_stage: execution_stage.as_str_name().to_string(),
        }
    }

    /// Basic helper to define remove schedule passed to Cron module:
    /// * **name** is a name of the schedule to be removed.
    pub fn submit_remove_schedule(name: String) -> Self {
        NeutronMsg::RemoveSchedule { name }
    }

    /// Basic helper to define resubmit failure passed to Contractmanager module:
    /// * **failure_id** is an id of the failure to be resubmitted.
    pub fn submit_resubmit_failure(failure_id: u64) -> Self {
        NeutronMsg::ResubmitFailure { failure_id }
    }
}

impl From<NeutronMsg> for CosmosMsg<NeutronMsg> {
    fn from(msg: NeutronMsg) -> CosmosMsg<NeutronMsg> {
        CosmosMsg::Custom(msg)
    }
}

impl CustomMsg for NeutronMsg {}

#[derive(Serialize, Deserialize, Clone, Debug, PartialEq, Eq, JsonSchema)]
#[serde(rename_all = "snake_case")]
/// Describes response structure for **RegisterInterchainQuery** msg.
pub struct MsgRegisterInterchainQueryResponse {
    /// **id** is an identifier of newly registered interchain query.
    pub id: u64,
}

#[derive(Serialize, Deserialize, Clone, Debug, PartialEq, Eq, JsonSchema)]
#[serde(rename_all = "snake_case")]
/// MsgRegisterInterchainAccountResponse defines the Msg/RegisterInterchainAccount response type.
pub struct MsgRegisterInterchainAccountResponse {
    /// **channel_id** is a ...
    pub channel_id: String,
    /// **port_id** is a ...
    pub port_id: String,
}

#[derive(Serialize, Deserialize, Clone, Debug, PartialEq, Eq, JsonSchema)]
#[serde(rename_all = "snake_case")]
/// MsgSubmitTxResponse defines the response for Msg/SubmitTx.
pub struct MsgSubmitTxResponse {
    /// **sequence_id** is a channel's sequence_id for outgoing ibc packet. Unique per a channel.
    pub sequence_id: u64,
    /// **channel** is a src channel on neutron side trasaction was submitted from.
    pub channel: String,
}

#[derive(Serialize, Deserialize, Clone, Debug, PartialEq, Eq, JsonSchema)]
#[serde(rename_all = "snake_case")]
/// MsgIbcTransferResponse defines the response for Msg/IbcTransfer.
pub struct MsgIbcTransferResponse {
    /// **sequence_id** is a channel's sequence_id for outgoing ibc packet. Unique per a channel.
    pub sequence_id: u64,
    /// **channel** is a src channel on neutron side trasaction was submitted from.
    pub channel: String,
}

#[derive(Serialize, Deserialize, Clone, Debug, PartialEq, Eq, JsonSchema)]
#[serde(rename_all = "snake_case")]
/// AdminProposal defines the struct for various proposals which Neutron's Admin Module may accept.
pub enum AdminProposal {
    /// Proposal to change params. Note that this works for old params.
    /// New params has their own `MsgUpdateParams` msgs that can be supplied to `ProposalExecuteMessage`
    ParamChangeProposal(ParamChangeProposal),

    #[deprecated(
        since = "0.11.0",
        note = "Used only for querying old proposals. Will fail if executed in a new proposal. Use ProposalExecuteMessage instead"
    )]
    /// Deprecated. Proposal to upgrade IBC client
    UpgradeProposal(UpgradeProposal),

    #[deprecated(
        since = "0.11.0",
        note = "Used only for querying old proposals. Will fail if executed in a new proposal. Use ProposalExecuteMessage instead"
    )]
    /// Deprecated. Proposal to update IBC client
    ClientUpdateProposal(ClientUpdateProposal),

    /// Proposal to execute CosmosMsg.
    ProposalExecuteMessage(ProposalExecuteMessage),

    #[deprecated(
        since = "0.7.0",
        note = "Used only for querying old proposals. Will fail if executed in a new proposal. Use ProposalExecuteMessage instead"
    )]
    /// Deprecated. Proposal to upgrade network
    SoftwareUpgradeProposal(SoftwareUpgradeProposal),

    #[deprecated(
        since = "0.7.0",
        note = "Used only for querying old proposals. Will fail if executed in a new proposal. Use ProposalExecuteMessage instead"
    )]
    /// Deprecated. Proposal to cancel existing software upgrade
    CancelSoftwareUpgradeProposal(CancelSoftwareUpgradeProposal),

    /// Deprecated. Will fail to execute if you use it.
    #[deprecated(
        since = "0.7.0",
        note = "Used only for querying old proposals. Will fail if executed in a new proposal. Use ProposalExecuteMessage instead"
    )]
    /// Deprecated. Proposal to pin wasm contract codes
    PinCodesProposal(PinCodesProposal),

    #[deprecated(
        since = "0.7.0",
        note = "Used only for querying old proposals. Will fail if executed in a new proposal. Use ProposalExecuteMessage instead"
    )]
    /// Deprecated. Deprecated. Proposal to unpin wasm contract codes.
    UnpinCodesProposal(UnpinCodesProposal),

    #[deprecated(
        since = "0.7.0",
        note = "Used only for querying old proposals. Will fail if executed in a new proposal. Use ProposalExecuteMessage instead"
    )]
    /// Deprecated. Proposal to call sudo on contract.
    SudoContractProposal(SudoContractProposal),

    #[deprecated(
        since = "0.7.0",
        note = "Used only for querying old proposals. Will fail if executed in a new proposal. Use ProposalExecuteMessage instead"
    )]
    /// Deprecated. Proposal to update contract admin.
    UpdateAdminProposal(UpdateAdminProposal),

    #[deprecated(
        since = "0.7.0",
        note = "Used only for querying old proposals. Will fail if executed in a new proposal. Use ProposalExecuteMessage instead"
    )]
    /// Deprecated. Proposal to clear contract admin.
    ClearAdminProposal(ClearAdminProposal),
}

#[derive(Serialize, Deserialize, Clone, Debug, PartialEq, Eq, JsonSchema)]
#[serde(rename_all = "snake_case")]
/// ParamChangeProposal defines the struct for single parameter change proposal.
pub struct ParamChangeProposal {
    /// **title** is a text title of proposal. Non unique.
    pub title: String,
    /// **description** is a text description of proposal. Non unique.
    pub description: String,
    /// **param_changes** is a vector of params to be changed. Non unique.
    pub param_changes: Vec<ParamChange>,
}

#[derive(Serialize, Deserialize, Clone, Debug, PartialEq, Eq, JsonSchema)]
#[serde(rename_all = "snake_case")]
/// ParamChange defines the struct for parameter change request.
pub struct ParamChange {
    /// **subspace** is a key of module to which the parameter to change belongs. Unique for each module.
    pub subspace: String,
    /// **key** is a name of parameter. Unique for subspace.
    pub key: String,
    /// **value** is a new value for given parameter. Non unique.
    pub value: String,
}

#[derive(Serialize, Deserialize, Clone, Debug, PartialEq, Eq, JsonSchema)]
#[serde(rename_all = "snake_case")]
/// Plan defines the struct for planned upgrade.
pub struct Plan {
    /// **name** is a name for the upgrade
    pub name: String,
    /// **height** is a height at which the upgrade must be performed
    pub height: i64,
    /// **info** is any application specific upgrade info to be included on-chain
    pub info: String,
}

#[derive(Serialize, Deserialize, Clone, Debug, PartialEq, Eq, JsonSchema)]
#[serde(rename_all = "snake_case")]
#[deprecated(
    since = "0.11.0",
    note = "Used only for querying old proposals. Will fail if executed in a new proposal. Use ProposalExecuteMessage instead"
)]
/// UpgradeProposal defines the struct for IBC upgrade proposal.
pub struct UpgradeProposal {
    /// **title** is a text title of proposal.
    pub title: String,
    /// **description** is a text description of proposal.
    pub description: String,
    /// **plan** is a plan of upgrade.
    pub plan: Plan,
    /// **upgraded_client_state** is an upgraded client state.
    pub upgraded_client_state: ProtobufAny,
}

#[derive(Serialize, Deserialize, Clone, Debug, PartialEq, Eq, JsonSchema)]
#[serde(rename_all = "snake_case")]
#[deprecated(
    since = "0.11.0",
    note = "Used only for querying old proposals. Will fail if executed in a new proposal. Use ProposalExecuteMessage instead"
)]
/// ClientUpdateProposal defines the struct for client update proposal.
pub struct ClientUpdateProposal {
    /// **title** is a text title of proposal.
    pub title: String,
    /// **description** is a text description of proposal. Non unique.
    pub description: String,
    /// **subject_client_id** is a subject client id.
    pub subject_client_id: String,
    /// **substitute_client_id** is a substitute client id.
    pub substitute_client_id: String,
}

#[derive(Serialize, Deserialize, Clone, Debug, PartialEq, Eq, JsonSchema)]
#[serde(rename_all = "snake_case")]
/// ProposalExecuteMessage defines the struct for sdk47 compatible admin proposal.
pub struct ProposalExecuteMessage {
    /// **message** is a json representing an sdk message passed to admin module to execute.
    pub message: String,
}

#[derive(Serialize, Deserialize, Clone, Debug, PartialEq, Eq, JsonSchema)]
#[serde(rename_all = "snake_case")]
/// MsgExecuteContract defines a call to the contract execution
pub struct MsgExecuteContract {
    /// **contract** is a contract address that will be called
    pub contract: String,
    /// **msg** is a contract call message
    pub msg: String,
}

#[derive(Serialize, Deserialize, Clone, Debug, PartialEq, Eq, JsonSchema)]
#[serde(rename_all = "snake_case")]
#[deprecated(
    since = "0.7.0",
    note = "Used only for querying old proposals. Will fail if executed in a new proposal. Use ProposalExecuteMessage instead"
)]
/// Deprecated. SoftwareUpgradeProposal defines the struct for software upgrade proposal.
pub struct SoftwareUpgradeProposal {
    /// **title** is a text title of proposal. Non unique.
    pub title: String,
    /// **description** is a text description of proposal. Non unique.
    pub description: String,
    /// **plan** is a plan of upgrade.
    pub plan: Plan,
}

#[derive(Serialize, Deserialize, Clone, Debug, PartialEq, Eq, JsonSchema)]
#[serde(rename_all = "snake_case")]
#[deprecated(
    since = "0.7.0",
    note = "Used only for querying old proposals. Will fail if executed in a new proposal. Use ProposalExecuteMessage instead"
)]
/// Deprecated. CancelSoftwareUpgradeProposal defines the struct for cancel software upgrade proposal.
pub struct CancelSoftwareUpgradeProposal {
    /// **title** is a text title of proposal. Non unique.
    pub title: String,
    /// **description** is a text description of proposal. Non unique.
    pub description: String,
}

#[derive(Serialize, Deserialize, Clone, Debug, PartialEq, Eq, JsonSchema)]
#[serde(rename_all = "snake_case")]
#[deprecated(
    since = "0.7.0",
    note = "Used only for querying old proposals. Will fail if executed in a new proposal. Use ProposalExecuteMessage instead"
)]
/// Deprecated. SudoContractProposal defines the struct for sudo execution proposal.
pub struct SudoContractProposal {
    /// **title** is a text title of proposal.
    pub title: String,
    /// **description** is a text description of proposal.
    pub description: String,
    /// **contract** is an address of contract to be executed.
    pub contract: String,
    /// ***msg*** is a sudo message.
    pub msg: Binary,
}

#[derive(Serialize, Deserialize, Clone, Debug, PartialEq, Eq, JsonSchema)]
#[serde(rename_all = "snake_case")]
#[deprecated(
    since = "0.7.0",
    note = "Used only for querying old proposals. Will fail if executed in a new proposal. Use ProposalExecuteMessage instead"
)]
/// Deprecated. PinCodesProposal defines the struct for pin contract codes proposal.
pub struct PinCodesProposal {
    /// **title** is a text title of proposal.
    pub title: String,
    /// **description** is a text description of proposal.
    pub description: String,
    /// **code_ids** is an array of codes to be pined.
    pub code_ids: Vec<u64>,
}

#[derive(Serialize, Deserialize, Clone, Debug, PartialEq, Eq, JsonSchema)]
#[serde(rename_all = "snake_case")]
#[deprecated(
    since = "0.7.0",
    note = "Used only for querying old proposals. Will fail if executed in a new proposal. Use ProposalExecuteMessage instead"
)]
/// Deprecated. UnpinCodesProposal defines the struct for unpin contract codes proposal.
pub struct UnpinCodesProposal {
    /// **title** is a text title of proposal.
    pub title: String,
    /// **description** is a text description of proposal.
    pub description: String,
    /// **code_ids** is an array of codes to be unpined.
    pub code_ids: Vec<u64>,
}

#[derive(Serialize, Deserialize, Clone, Debug, PartialEq, Eq, JsonSchema)]
#[serde(rename_all = "snake_case")]
#[deprecated(
    since = "0.7.0",
    note = "Used only for querying old proposals. Will fail if executed in a new proposal. Use ProposalExecuteMessage instead"
)]
/// Deprecated. UpdateAdminProposal defines the struct for update admin proposal.
pub struct UpdateAdminProposal {
    /// **title** is a text title of proposal.
    pub title: String,
    /// **description** is a text description of proposal.
    pub description: String,
    /// ***new_admin*** is an address of new admin
    pub new_admin: String,
    /// **contract** is an address of contract to update admin.
    pub contract: String,
}

#[derive(Serialize, Deserialize, Clone, Debug, PartialEq, Eq, JsonSchema)]
#[serde(rename_all = "snake_case")]
#[deprecated(
    since = "0.7.0",
    note = "Used only for querying old proposals. Will fail if executed in a new proposal. Use ProposalExecuteMessage instead"
)]
/// Deprecated. SudoContractProposal defines the struct for clear admin proposal.
pub struct ClearAdminProposal {
    /// **title** is a text title of proposal.
    pub title: String,
    /// **description** is a text description of proposal.
    pub description: String,
    /// **contract** is an address of contract admin will be removed.
    pub contract: String,
}<|MERGE_RESOLUTION|>--- conflicted
+++ resolved
@@ -1,11 +1,7 @@
 use crate::{
     bindings::types::{KVKey, ProtobufAny},
-<<<<<<< HEAD
-    interchain_queries::types::{QueryPayload, QueryType, TransactionFilterItem, MAX_TX_FILTERS},
+    interchain_queries::types::{QueryPayload, QueryType, TransactionFilterItem},
     proto_types::neutron::cron::ExecutionStage,
-=======
-    interchain_queries::types::{QueryPayload, QueryType, TransactionFilterItem},
->>>>>>> e0e697a5
     sudo::msg::RequestPacketTimeoutHeight,
     NeutronResult,
 };
