[package]
name = "interchain_queries"
version = "0.1.0"
authors = ["cosmos-team <cosmos-team@p2p.org>"]
edition = "2021"

# See more keys and their definitions at https://doc.rust-lang.org/cargo/reference/manifest.html

[profile.release]
opt-level = 3
debug = false
rpath = false
lto = true
debug-assertions = false
codegen-units = 1
panic = 'abort'
incremental = false
overflow-checks = true

[features]
# for quicker tests, cargo test --lib
# for more explicit tests, cargo test --features=backtraces
backtraces = ["cosmwasm-std/backtraces"]

[dependencies]
cosmwasm-std = { version = "1.0.0", features=["iterator"] }
schemars = "0.8.10"
serde = { version = "1.0.103", default-features = false, features = ["derive"] }
serde-json-wasm = "0.4.1"
neutron_bindings = {path = "../../packages/bindings"}
cw-storage-plus = { version = "0.13.2", features = ["iterator"]}
cosmos-sdk-proto = { version = "0.12.2", default-features = false }
prost = "0.10"
base64 = "0.13.0"
bech32 = "0.9.0"
<<<<<<< HEAD
thiserror = { version = "1.0" }

=======
thiserror = { version = "1.0" }
>>>>>>> a84913b9
<|MERGE_RESOLUTION|>--- conflicted
+++ resolved
@@ -33,9 +33,4 @@
 prost = "0.10"
 base64 = "0.13.0"
 bech32 = "0.9.0"
-<<<<<<< HEAD
-thiserror = { version = "1.0" }
-
-=======
-thiserror = { version = "1.0" }
->>>>>>> a84913b9
+thiserror = { version = "1.0" }