--- conflicted
+++ resolved
@@ -22,25 +22,15 @@
 };
 use neutron_sdk::interchain_queries::{
     check_query_type, get_registered_query, query_kv_result,
-<<<<<<< HEAD
-    v045::{
-        new_register_balances_query_msg, new_register_bank_total_supply_query_msg,
-        new_register_delegator_delegations_query_msg,
-        new_register_delegator_unbonding_delegations_query_msg,
-        new_register_distribution_fee_pool_query_msg, new_register_gov_proposal_query_msg,
-        new_register_staking_validators_query_msg, new_register_transfers_query_msg,
-        register_queries::new_register_wasm_contract_store_query_msg,
-=======
     v047::{
         register_queries::{
-            new_register_balance_query_msg, new_register_bank_total_supply_query_msg,
+            new_register_balances_query_msg, new_register_bank_total_supply_query_msg,
             new_register_delegator_delegations_query_msg,
             new_register_delegator_unbonding_delegations_query_msg,
             new_register_distribution_fee_pool_query_msg, new_register_gov_proposals_query_msg,
             new_register_staking_validators_query_msg, new_register_transfers_query_msg,
             new_register_wasm_contract_store_query_msg,
         },
->>>>>>> 4fc7cfd6
         types::{COSMOS_SDK_TRANSFER_MSG_URL, RECIPIENT_FIELD},
     },
 };
