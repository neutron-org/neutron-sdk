use base64::{prelude::*, Engine};
use std::str::FromStr;

use super::mock_querier::mock_dependencies as dependencies;
use crate::contract::{execute, query, sudo_tx_query_result};
use crate::msg::{ExecuteMsg, QueryMsg};
use crate::state::{Transfer, RECIPIENT_TXS};
use crate::testing::mock_querier::WasmMockQuerier;
use cosmos_sdk_proto::cosmos::base::v1beta1::{Coin as CosmosCoin, DecCoin as CosmosDecCoin};
use cosmos_sdk_proto::cosmos::distribution::v1beta1::FeePool as CosmosFeePool;
use cosmos_sdk_proto::cosmos::gov::v1beta1::{
    Proposal as CosmosProposal, TallyResult as CosmosTallyResult,
};
use cosmos_sdk_proto::cosmos::slashing::v1beta1::ValidatorSigningInfo as CosmosValidatorSigningInfo;
use cosmos_sdk_proto::cosmos::staking::v1beta1::Validator as CosmosValidator;
use cosmos_sdk_proto::traits::Message;
use cosmos_sdk_proto::Any;
use cosmwasm_std::testing::{message_info, mock_env, MockApi, MockStorage};
use cosmwasm_std::{
    from_json, to_json_binary, Addr, Binary, Coin, Decimal, Env, MessageInfo, OwnedDeps, StdError,
    Uint128,
};
use neutron_sdk::bindings::query::{
    NeutronQuery, QueryRegisteredQueryResponse, QueryRegisteredQueryResultResponse,
};
use neutron_sdk::bindings::types::{
    decode_hex, Height, InterchainQueryResult, KVKey, KVKeys, RegisteredQuery, StorageValue,
};
use neutron_sdk::interchain_queries::helpers::decode_and_convert;
use neutron_sdk::interchain_queries::types::{
    QueryType, TransactionFilterItem, TransactionFilterOp, TransactionFilterValue,
};
use neutron_sdk::interchain_queries::v047::helpers::{
    create_account_denom_balance_key, create_fee_pool_key, create_gov_proposal_key,
    create_total_denom_key, create_validator_key,
};
use neutron_sdk::interchain_queries::v047::types::{
    Balances, FeePool, GovernmentProposal, Proposal, SigningInfo, StakingValidator, StdDelegation,
    TallyResult, TotalSupply, Validator, ValidatorSigningInfo, RECIPIENT_FIELD, STAKING_PARAMS_KEY,
};

use neutron_sdk::interchain_queries::v047::queries::{
    BalanceResponse, DelegatorDelegationsResponse, FeePoolResponse, ProposalResponse,
    TotalSupplyResponse, ValidatorResponse, ValidatorSigningInfoResponse,
};
use neutron_sdk::NeutronError;
use schemars::_serde_json::to_string;

enum QueryParam {
    Keys(Vec<KVKey>),
    TransactionsFilter(String),
}

fn build_registered_query_response(
    id: u64,
    param: QueryParam,
    query_type: QueryType,
    last_submitted_result_local_height: u64,
) -> Binary {
    let mut resp = QueryRegisteredQueryResponse {
        registered_query: RegisteredQuery {
            id,
            owner: "".to_string(),
            keys: vec![],
            query_type,
            transactions_filter: "".to_string(),
            connection_id: "".to_string(),
            update_period: 0,
            last_submitted_result_local_height,
            last_submitted_result_remote_height: Height {
                revision_number: 0,
                revision_height: 0,
            },
            deposit: Vec::from([Coin {
                denom: "stake".to_string(),
                amount: Uint128::from_str("100").unwrap(),
            }]),
            submit_timeout: 0,
            registered_at_height: 0,
        },
    };
    match param {
        QueryParam::Keys(keys) => resp.registered_query.keys = keys,
        QueryParam::TransactionsFilter(transactions_filter) => {
            resp.registered_query.transactions_filter = transactions_filter
        }
    }

    Binary::from(to_string(&resp).unwrap().as_bytes())
}

fn build_interchain_query_bank_total_denom_value(denom: String, amount: String) -> StorageValue {
    let bank_total_key = create_total_denom_key(denom).unwrap();

    let amount = amount.as_bytes().to_vec();

    StorageValue {
        storage_prefix: "".to_string(),
        key: Binary::new(bank_total_key),
        value: Binary::new(amount),
    }
}

fn build_interchain_query_distribution_fee_pool_response(denom: String, amount: String) -> Binary {
    let fee_pool_key = create_fee_pool_key().unwrap();

    let community_pool_amount = CosmosDecCoin { denom, amount };

    let fee_pool = CosmosFeePool {
        community_pool: vec![community_pool_amount],
    };

    let s = StorageValue {
        storage_prefix: "".to_string(),
        key: Binary::new(fee_pool_key),
        value: Binary::new(fee_pool.encode_to_vec()),
    };
    Binary::from(
        to_string(&QueryRegisteredQueryResultResponse {
            result: InterchainQueryResult {
                kv_results: vec![s],
                height: 123456,
                revision: 2,
            },
        })
        .unwrap()
        .as_bytes(),
    )
}

fn build_interchain_query_staking_validator_value(validator: String) -> StorageValue {
    let operator_address = decode_and_convert(validator.as_str()).unwrap();
    let validator_key = create_validator_key(operator_address).unwrap();

    let validator = CosmosValidator {
        operator_address: validator,
        consensus_pubkey: Some(Any {
            type_url: "".to_string(),
            value: vec![],
        }),
        status: 1,
        tokens: "1".to_string(),
        jailed: false,
        delegator_shares: "1".to_string(),
        description: None,
        unbonding_height: 0,
        unbonding_time: None,
        commission: None,
        min_self_delegation: "1".to_string(),
    };

    StorageValue {
        storage_prefix: "".to_string(),
        key: Binary::new(validator_key),
        value: Binary::new(validator.encode_to_vec()),
    }
}

fn build_interchain_query_validator_signing_info_value(
    validator: String,
    jailed_until: Option<prost_types::Timestamp>,
) -> StorageValue {
    let operator_address = decode_and_convert(validator.as_str()).unwrap();
    let validator_key = create_validator_key(operator_address).unwrap();

    let validator = CosmosValidatorSigningInfo {
        address: validator,
        start_height: 1,
        index_offset: 20,
        jailed_until,
        tombstoned: false,
        missed_blocks_counter: 13,
    };

    StorageValue {
        storage_prefix: "".to_string(),
        key: Binary::new(validator_key),
        value: Binary::new(validator.encode_to_vec()),
    }
}

fn build_interchain_query_gov_proposal_value(proposal_id: u64) -> StorageValue {
    let proposal_key = create_gov_proposal_key(proposal_id).unwrap();

    let proposal = CosmosProposal {
        proposal_id,
        content: Some(Any {
            type_url: "/cosmos.gov.v1beta1.TextProposal".to_string(),
            value: vec![],
        }),
        status: 1,
        final_tally_result: Some(CosmosTallyResult {
            abstain: "0".to_string(),
            yes: "0".to_string(),
            no: "0".to_string(),
            no_with_veto: "0".to_string(),
        }),
        deposit_end_time: None,
        submit_time: None,
        total_deposit: Vec::from([CosmosCoin {
            denom: "stake".to_string(),
            amount: "100".to_string(),
        }]),
        voting_start_time: None,
        voting_end_time: None,
    };

    StorageValue {
        storage_prefix: "".to_string(),
        key: Binary::new(proposal_key),
        value: Binary::new(proposal.encode_to_vec()),
    }
}

fn build_interchain_query_balances_response(addr: Addr, balances: Vec<Coin>) -> Binary {
    let converted_addr_bytes = decode_and_convert(addr.as_str()).unwrap();

    let s: Vec<StorageValue> = balances
        .iter()
        .map(|c| {
            let balance_key =
                create_account_denom_balance_key(converted_addr_bytes.clone(), c.denom.clone())
                    .unwrap();
            StorageValue {
                storage_prefix: "".to_string(),
                key: Binary(balance_key),
                value: Binary(c.amount.to_string().into_bytes()),
            }
        })
        .collect();

<<<<<<< HEAD
    let s = StorageValue {
        storage_prefix: "".to_string(),
        key: Binary::new(balance_key),
        value: Binary::new(amount.into_bytes()),
    };
=======
>>>>>>> 092c4787
    Binary::from(
        to_string(&QueryRegisteredQueryResultResponse {
            result: InterchainQueryResult {
                kv_results: s,
                height: 123456,
                revision: 2,
            },
        })
        .unwrap()
        .as_bytes(),
    )
}

// registers an interchain query
fn register_query(
    deps: &mut OwnedDeps<MockStorage, MockApi, WasmMockQuerier, NeutronQuery>,
    env: Env,
    info: MessageInfo,
    msg: ExecuteMsg,
) -> KVKeys {
    let reg_msgs = execute(deps.as_mut(), env, info, msg).unwrap();
    for attr in reg_msgs.attributes {
        if attr.key == "kv_keys" && !attr.value.is_empty() {
            return KVKeys::from_string(attr.value).unwrap();
        }
    }

    KVKeys(vec![])
}

#[test]
fn test_query_balance() {
    let mut deps = dependencies(&[]);

    let msg = ExecuteMsg::RegisterBalancesQuery {
        connection_id: "connection".to_string(),
        update_period: 10,
        addr: "osmo1yz54ncxj9csp7un3xled03q6thrrhy9cztkfzs".to_string(),
        denoms: vec!["uosmo".to_string()],
    };

    let keys = register_query(
        &mut deps,
        mock_env(),
        message_info(&Addr::unchecked(""), &[]),
        msg,
    );

    let registered_query =
        build_registered_query_response(1, QueryParam::Keys(keys.0), QueryType::KV, 987);

    deps.querier.add_registered_queries(1, registered_query);
    deps.querier.add_query_response(
        1,
        build_interchain_query_balances_response(
            Addr::unchecked("osmo1yz54ncxj9csp7un3xled03q6thrrhy9cztkfzs"),
            vec![Coin::new(8278104u128, "uosmo")],
        ),
    );
    let query_balance = QueryMsg::Balance { query_id: 1 };
    let resp: BalanceResponse =
        from_json(query(deps.as_ref(), mock_env(), query_balance).unwrap()).unwrap();
    assert_eq!(
        resp,
        BalanceResponse {
            last_submitted_local_height: 987,
            balances: Balances {
                coins: vec![Coin::new(8278104u128, "uosmo")]
            },
        }
    )
}

#[test]
fn test_query_balances() {
    let mut deps = dependencies(&[]);

    let msg = ExecuteMsg::RegisterBalancesQuery {
        connection_id: "connection".to_string(),
        update_period: 10,
        addr: "osmo1yz54ncxj9csp7un3xled03q6thrrhy9cztkfzs".to_string(),
        denoms: vec!["uosmo".to_string(), "uatom".to_string()],
    };

    let keys = register_query(&mut deps, mock_env(), mock_info("", &[]), msg);

    let registered_query =
        build_registered_query_response(1, QueryParam::Keys(keys.0), QueryType::KV, 987);

    deps.querier.add_registered_queries(1, registered_query);
    deps.querier.add_query_response(
        1,
        build_interchain_query_balances_response(
            Addr::unchecked("osmo1yz54ncxj9csp7un3xled03q6thrrhy9cztkfzs"),
            vec![
                Coin::new(8278104u128, "uosmo"),
                Coin::new(1234567u128, "uatom"),
            ],
        ),
    );
    let query_balance = QueryMsg::Balance { query_id: 1 };
    let resp: BalanceResponse =
        from_json(query(deps.as_ref(), mock_env(), query_balance).unwrap()).unwrap();
    assert_eq!(
        resp,
        BalanceResponse {
            last_submitted_local_height: 987,
            balances: Balances {
                coins: vec![
                    Coin::new(8278104u128, "uosmo"),
                    Coin::new(1234567u128, "uatom")
                ]
            },
        }
    )
}

#[test]
fn test_bank_total_supply_query() {
    let mut deps = dependencies(&[]);

    let denoms = vec!["uosmo".to_string(), "uatom".to_string()];

    let msg = ExecuteMsg::RegisterBankTotalSupplyQuery {
        connection_id: "connection".to_string(),
        update_period: 10,
        denoms: denoms.clone(),
    };

    let keys = register_query(
        &mut deps,
        mock_env(),
        message_info(&Addr::unchecked(""), &[]),
        msg,
    );

    let registered_query =
        build_registered_query_response(1, QueryParam::Keys(keys.0), QueryType::KV, 987);

    let mut kv_results: Vec<StorageValue> = vec![];

    for denom in denoms {
        let value =
            build_interchain_query_bank_total_denom_value(denom.to_string(), "8278104".to_string());
        kv_results.push(value);
    }

    let total_supply_response = QueryRegisteredQueryResultResponse {
        result: InterchainQueryResult {
            kv_results,
            height: 0,
            revision: 0,
        },
    };

    deps.querier.add_registered_queries(1, registered_query);
    deps.querier
        .add_query_response(1, to_json_binary(&total_supply_response).unwrap());
    let bank_total_balance = QueryMsg::BankTotalSupply { query_id: 1 };

    let resp: TotalSupplyResponse =
        from_json(query(deps.as_ref(), mock_env(), bank_total_balance).unwrap()).unwrap();
    assert_eq!(
        resp,
        TotalSupplyResponse {
            last_submitted_local_height: 987,
            supply: TotalSupply {
                coins: vec![
                    Coin::new(8278104u128, "uosmo"),
                    Coin::new(8278104u128, "uatom"),
                ]
            },
        }
    );
}

#[test]
fn test_distribution_fee_pool_query() {
    let mut deps = dependencies(&[]);

    let msg = ExecuteMsg::RegisterDistributionFeePoolQuery {
        connection_id: "connection".to_string(),
        update_period: 10,
    };

    let keys = register_query(
        &mut deps,
        mock_env(),
        message_info(&Addr::unchecked(""), &[]),
        msg,
    );

    let registered_query =
        build_registered_query_response(1, QueryParam::Keys(keys.0), QueryType::KV, 987);

    deps.querier.add_registered_queries(1, registered_query);
    deps.querier.add_query_response(
        1,
        build_interchain_query_distribution_fee_pool_response(
            "uosmo".to_string(),
            "8278104000000000000000000".to_string(), // 8278104 + 18 zeros
        ),
    );
    let fee_pool_balance = QueryMsg::DistributionFeePool { query_id: 1 };
    let resp: FeePoolResponse =
        from_json(query(deps.as_ref(), mock_env(), fee_pool_balance).unwrap()).unwrap();
    assert_eq!(
        resp,
        FeePoolResponse {
            last_submitted_local_height: 987,
            pool: FeePool {
                coins: vec![Coin::new(8278104u128, "uosmo")]
            },
        }
    )
}

#[test]
fn test_gov_proposals_query() {
    let mut deps = dependencies(&[]);

    let proposals_ids = vec![1, 2, 3];

    let msg = ExecuteMsg::RegisterGovernmentProposalsQuery {
        connection_id: "connection".to_string(),
        proposals_ids: proposals_ids.clone(),
        update_period: 10,
    };

    let keys = register_query(
        &mut deps,
        mock_env(),
        message_info(&Addr::unchecked(""), &[]),
        msg,
    );

    let registered_query =
        build_registered_query_response(1, QueryParam::Keys(keys.0), QueryType::KV, 987);

    let mut kv_results: Vec<StorageValue> = vec![];

    for id in proposals_ids {
        let value = build_interchain_query_gov_proposal_value(id);
        kv_results.push(value);
    }

    let proposals_response = QueryRegisteredQueryResultResponse {
        result: InterchainQueryResult {
            kv_results,
            height: 0,
            revision: 0,
        },
    };

    deps.querier.add_registered_queries(1, registered_query);
    deps.querier
        .add_query_response(1, to_json_binary(&proposals_response).unwrap());

    let government_proposal = QueryMsg::GovernmentProposals { query_id: 1 };
    let resp: ProposalResponse =
        from_json(query(deps.as_ref(), mock_env(), government_proposal).unwrap()).unwrap();
    assert_eq!(
        resp,
        ProposalResponse {
            last_submitted_local_height: 987,
            proposals: GovernmentProposal {
                proposals: vec![
                    Proposal {
                        proposal_id: 1,
                        proposal_type: Some("/cosmos.gov.v1beta1.TextProposal".to_string()),
                        total_deposit: Vec::from([Coin {
                            denom: "stake".to_string(),
                            amount: Uint128::from_str("100").unwrap(),
                        }]),
                        status: 1,
                        submit_time: None,
                        deposit_end_time: None,
                        voting_end_time: None,
                        voting_start_time: None,
                        final_tally_result: Some(TallyResult {
                            abstain: Uint128::zero(),
                            yes: Uint128::zero(),
                            no: Uint128::zero(),
                            no_with_veto: Uint128::zero(),
                        }),
                    },
                    Proposal {
                        proposal_id: 2,
                        proposal_type: Some("/cosmos.gov.v1beta1.TextProposal".to_string()),
                        total_deposit: Vec::from([Coin {
                            denom: "stake".to_string(),
                            amount: Uint128::from_str("100").unwrap(),
                        }]),
                        status: 1,
                        submit_time: None,
                        deposit_end_time: None,
                        voting_end_time: None,
                        voting_start_time: None,
                        final_tally_result: Some(TallyResult {
                            abstain: Uint128::zero(),
                            yes: Uint128::zero(),
                            no: Uint128::zero(),
                            no_with_veto: Uint128::zero(),
                        }),
                    },
                    Proposal {
                        proposal_id: 3,
                        proposal_type: Some("/cosmos.gov.v1beta1.TextProposal".to_string()),
                        total_deposit: Vec::from([Coin {
                            denom: "stake".to_string(),
                            amount: Uint128::from_str("100").unwrap(),
                        }]),
                        status: 1,
                        submit_time: None,
                        deposit_end_time: None,
                        voting_end_time: None,
                        voting_start_time: None,
                        final_tally_result: Some(TallyResult {
                            abstain: Uint128::zero(),
                            yes: Uint128::zero(),
                            no: Uint128::zero(),
                            no_with_veto: Uint128::zero(),
                        }),
                    },
                ]
            },
        }
    )
}

#[test]
fn test_staking_validators_query() {
    let mut deps = dependencies(&[]);
    let validators = vec![
        "cosmosvaloper132juzk0gdmwuxvx4phug7m3ymyatxlh9734g4w".to_string(),
        "cosmosvaloper1sjllsnramtg3ewxqwwrwjxfgc4n4ef9u2lcnj0".to_string(),
    ];

    let msg = ExecuteMsg::RegisterStakingValidatorsQuery {
        connection_id: "connection".to_string(),
        update_period: 10,
        validators: validators.clone(),
    };

    let keys = register_query(
        &mut deps,
        mock_env(),
        message_info(&Addr::unchecked(""), &[]),
        msg,
    );

    let registered_query =
        build_registered_query_response(1, QueryParam::Keys(keys.0), QueryType::KV, 987);

    let mut kv_results: Vec<StorageValue> = vec![];

    for validator in validators {
        let value = build_interchain_query_staking_validator_value(validator);
        kv_results.push(value);
    }

    let validators_response = QueryRegisteredQueryResultResponse {
        result: InterchainQueryResult {
            kv_results,
            height: 0,
            revision: 0,
        },
    };

    deps.querier.add_registered_queries(1, registered_query);
    deps.querier
        .add_query_response(1, to_json_binary(&validators_response).unwrap());
    let staking_validators = QueryMsg::StakingValidators { query_id: 1 };
    let resp: ValidatorResponse =
        from_json(query(deps.as_ref(), mock_env(), staking_validators).unwrap()).unwrap();
    assert_eq!(
        resp,
        ValidatorResponse {
            last_submitted_local_height: 987,
            validator: StakingValidator {
                validators: vec![
                    Validator {
                        operator_address: "cosmosvaloper132juzk0gdmwuxvx4phug7m3ymyatxlh9734g4w"
                            .to_string(),
                        status: 1,
                        consensus_pubkey: Some(vec!()),
                        tokens: "1".to_string(),
                        jailed: false,
                        delegator_shares: "1".to_string(),
                        unbonding_height: 0,
                        unbonding_time: None,
                        min_self_delegation: Decimal::from_str("1").unwrap(),
                        moniker: None,
                        identity: None,
                        website: None,
                        security_contact: None,
                        details: None,
                        rate: None,
                        max_rate: None,
                        max_change_rate: None,
                        update_time: None,
                    },
                    Validator {
                        operator_address: "cosmosvaloper1sjllsnramtg3ewxqwwrwjxfgc4n4ef9u2lcnj0"
                            .to_string(),
                        status: 1,
                        consensus_pubkey: Some(vec!()),
                        tokens: "1".to_string(),
                        jailed: false,
                        delegator_shares: "1".to_string(),
                        unbonding_height: 0,
                        unbonding_time: None,
                        min_self_delegation: Decimal::from_str("1").unwrap(),
                        moniker: None,
                        identity: None,
                        website: None,
                        security_contact: None,
                        details: None,
                        rate: None,
                        max_rate: None,
                        max_change_rate: None,
                        update_time: None,
                    },
                ]
            },
        }
    )
}

#[test]
fn test_validators_signing_infos_query() {
    let mut deps = dependencies(&[]);
    let validators = vec![
        (
            "cosmosvaloper132juzk0gdmwuxvx4phug7m3ymyatxlh9734g4w".to_string(),
            None,
        ),
        (
            "cosmosvaloper1sjllsnramtg3ewxqwwrwjxfgc4n4ef9u2lcnj0".to_string(),
            Some(prost_types::Timestamp {
                seconds: 1203981203,
                nanos: 123123,
            }),
        ),
    ];

    let msg = ExecuteMsg::RegisterValidatorsSigningInfosQuery {
        connection_id: "connection".to_string(),
        update_period: 10,
        validators: validators.clone().into_iter().map(|(v, _)| v).collect(),
    };

    let keys = register_query(
        &mut deps,
        mock_env(),
        message_info(&Addr::unchecked(""), &[]),
        msg,
    );

    let registered_query =
        build_registered_query_response(1, QueryParam::Keys(keys.0), QueryType::KV, 987);

    let mut kv_results: Vec<StorageValue> = vec![];

    for validator in validators {
        let value = build_interchain_query_validator_signing_info_value(validator.0, validator.1);
        kv_results.push(value);
    }

    let validators_response = QueryRegisteredQueryResultResponse {
        result: InterchainQueryResult {
            kv_results,
            height: 0,
            revision: 0,
        },
    };

    deps.querier.add_registered_queries(1, registered_query);
    deps.querier
        .add_query_response(1, to_json_binary(&validators_response).unwrap());
    let staking_validators = QueryMsg::ValidatorsSigningInfos { query_id: 1 };
    let resp: ValidatorSigningInfoResponse =
        from_json(query(deps.as_ref(), mock_env(), staking_validators).unwrap()).unwrap();
    assert_eq!(
        resp,
        ValidatorSigningInfoResponse {
            last_submitted_local_height: 987,
            signing_infos: SigningInfo {
                signing_infos: vec![
                    ValidatorSigningInfo {
                        address: "cosmosvaloper132juzk0gdmwuxvx4phug7m3ymyatxlh9734g4w".to_string(),
                        start_height: 1,
                        index_offset: 20,
                        jailed_until: None,
                        tombstoned: false,
                        missed_blocks_counter: 13,
                    },
                    ValidatorSigningInfo {
                        address: "cosmosvaloper1sjllsnramtg3ewxqwwrwjxfgc4n4ef9u2lcnj0".to_string(),
                        start_height: 1,
                        index_offset: 20,
                        jailed_until: Some(1203981203),
                        tombstoned: false,
                        missed_blocks_counter: 13,
                    },
                ]
            },
        }
    )
}

#[test]
fn test_query_delegator_delegations() {
    let mut deps = dependencies(&[]);

    let msg = ExecuteMsg::RegisterDelegatorDelegationsQuery {
        connection_id: "connection".to_string(),
        update_period: 10,
        delegator: "osmo1yz54ncxj9csp7un3xled03q6thrrhy9cztkfzs".to_string(),
        validators: vec![
            "osmovaloper1r2u5q6t6w0wssrk6l66n3t2q3dw2uqny4gj2e3".to_string(),
            "osmovaloper1ej2es5fjztqjcd4pwa0zyvaevtjd2y5w37wr9t".to_string(),
            "osmovaloper1lzhlnpahvznwfv4jmay2tgaha5kmz5qxwmj9we".to_string(),
        ],
    };

    let keys = register_query(
        &mut deps,
        mock_env(),
        message_info(&Addr::unchecked(""), &[]),
        msg,
    );

    let delegations_response = QueryRegisteredQueryResultResponse {
        result: InterchainQueryResult {
            // response for `RegisterDelegatorDelegationsQuery` with necessary KV values to test reconstruction logic.
            // The values are taken from osmosis network
            kv_results: vec![
                // params value of staking module for key 'staking/params'
                // value: Params
                StorageValue {
                    storage_prefix: "staking".to_string(),
                    key: Binary::from([STAKING_PARAMS_KEY]),
                    value: Binary::from(BASE64_STANDARD.decode("CgQIgN9uEGQYByCQTioFdWF0b20yATA6FC0xMDAwMDAwMDAwMDAwMDAwMDAwQhMxMDAwMDAwMDAwMDAwMDAwMDAwShMxMDAwMDAwMDAwMDAwMDAwMDAw").unwrap()),
                },
                // delegation
                // from: osmo1yz54ncxj9csp7un3xled03q6thrrhy9cztkfzs
                // to: osmovaloper1r2u5q6t6w0wssrk6l66n3t2q3dw2uqny4gj2e3
                // delegation_shares: "5177628000000000000000000"
                StorageValue {
                    storage_prefix: "staking".to_string(),
                    key: Binary::from(decode_hex("311420a959e0d22e201f727137f2d7c41a5dc63b90b8141ab940697a73dd080edafeb538ad408b5cae0264").unwrap()),
                    value: Binary::from(BASE64_STANDARD.decode("Citvc21vMXl6NTRuY3hqOWNzcDd1bjN4bGVkMDNxNnRocnJoeTljenRrZnpzEjJvc21vdmFsb3BlcjFyMnU1cTZ0Nncwd3Nzcms2bDY2bjN0MnEzZHcydXFueTRnajJlMxoZNTE3NzYyODAwMDAwMDAwMDAwMDAwMDAwMA==").unwrap()),
                },
                // validator: osmovaloper1r2u5q6t6w0wssrk6l66n3t2q3dw2uqny4gj2e3
                // delegator_shares: "2845862840643000000000000000000"
                // total tokens: "2845862840643"
                StorageValue {
                    storage_prefix: "staking".to_string(),
                    key: Binary::from(decode_hex("21141ab940697a73dd080edafeb538ad408b5cae0264").unwrap()),
                    value: Binary::from(BASE64_STANDARD.decode("CjJvc21vdmFsb3BlcjFyMnU1cTZ0Nncwd3Nzcms2bDY2bjN0MnEzZHcydXFueTRnajJlMxJDCh0vY29zbW9zLmNyeXB0by5lZDI1NTE5LlB1YktleRIiCiCaZhCbacCetQorko3LfUUJX2UEyX38qBGVri8GyH8lcCADKg0yODQ1ODYyODQwNjQzMh8yODQ1ODYyODQwNjQzMDAwMDAwMDAwMDAwMDAwMDAwOqQCChRzdHJhbmdlbG92ZS12ZW50dXJlcxIQRDBEOEI4MEYxQzVDNzBCNRocaHR0cHM6Ly9zdHJhbmdlbG92ZS52ZW50dXJlcyrbAScuLi5iZWNhdXNlIG9mIHRoZSBhdXRvbWF0ZWQgYW5kIGlycmV2b2NhYmxlIGRlY2lzaW9uLW1ha2luZyBwcm9jZXNzIHdoaWNoIHJ1bGVzIG91dCBodW1hbiBtZWRkbGluZywgdGhlIERvb21zZGF5IG1hY2hpbmUgaXMgdGVycmlmeWluZyBhbmQgc2ltcGxlIHRvIHVuZGVyc3RhbmQgYW5kIGNvbXBsZXRlbHkgY3JlZGlibGUgYW5kIGNvbnZpbmNpbmcuJyAtIERyLiBTdHJhbmdlbG92ZUoAUkwKPAoRNTAwMDAwMDAwMDAwMDAwMDASEzEwMDAwMDAwMDAwMDAwMDAwMDAaEjUwMDAwMDAwMDAwMDAwMDAwMBIMCPetyYYGEKPoosUCWgEx").unwrap()),
                },
                // delegation
                // from: osmo1yz54ncxj9csp7un3xled03q6thrrhy9cztkfzs
                // to: osmovaloper1ej2es5fjztqjcd4pwa0zyvaevtjd2y5w37wr9t
                // delegation_shares: "29620221000000000000000000"
                StorageValue {
                    storage_prefix: "staking".to_string(),
                    key: Binary::from(decode_hex("311420a959e0d22e201f727137f2d7c41a5dc63b90b814cc9598513212c12c36a1775e2233b962e4d5128e").unwrap()),
                    value: Binary::from(BASE64_STANDARD.decode("Citvc21vMXl6NTRuY3hqOWNzcDd1bjN4bGVkMDNxNnRocnJoeTljenRrZnpzEjJvc21vdmFsb3BlcjFlajJlczVmanp0cWpjZDRwd2Ewenl2YWV2dGpkMnk1dzM3d3I5dBoaMjk2MjAyMjEwMDAwMDAwMDAwMDAwMDAwMDA=").unwrap()),
                },
                // validator: osmovaloper1ej2es5fjztqjcd4pwa0zyvaevtjd2y5w37wr9t
                // delegator_shares: "3054477259038000000000000000000"
                // total tokens: "3054477259038"
                StorageValue {
                    storage_prefix: "staking".to_string(),
                    key: Binary::from(decode_hex("2114cc9598513212c12c36a1775e2233b962e4d5128e").unwrap()),
                    value: Binary::from(BASE64_STANDARD.decode("CjJvc21vdmFsb3BlcjFlajJlczVmanp0cWpjZDRwd2Ewenl2YWV2dGpkMnk1dzM3d3I5dBJDCh0vY29zbW9zLmNyeXB0by5lZDI1NTE5LlB1YktleRIiCiA27dgAuZV/uS9FdsILGWLBw8eYPy+ZEyv1Df2VsrjXDiADKg0zMDU0NDc3MjU5MDM4Mh8zMDU0NDc3MjU5MDM4MDAwMDAwMDAwMDAwMDAwMDAwOoEBChFGcmVucyAo8J+knSzwn6SdKRIQQzQ3ODQ1MjI2NjYyQUY0NxoSaHR0cHM6Ly9mcmVucy5hcm15IhtzZWN1cml0eUBraWRzb250aGVibG9jay54eXoqKVlvdXIgZnJpZW5kbHkgdmFsaWRhdG9yIGZvciBjb3Ntb3MgY2hhaW5zQP3HpQFKCwj3zq6PBhCfrO86UkoKOgoRNTAwMDAwMDAwMDAwMDAwMDASEjUwMDAwMDAwMDAwMDAwMDAwMBoRNTAwMDAwMDAwMDAwMDAwMDASDAjg1rSQBhDkudCDAVoDNTAw").unwrap()),
                },
                // delegation
                // from: osmo1yz54ncxj9csp7un3xled03q6thrrhy9cztkfzs
                // to: osmovaloper1lzhlnpahvznwfv4jmay2tgaha5kmz5qxwmj9we
                // delegation_shares: "219920000000000000000000"
                StorageValue {
                    storage_prefix: "staking".to_string(),
                    key: Binary::from(decode_hex("311420a959e0d22e201f727137f2d7c41a5dc63b90b814f8aff987b760a6e4b2b2df48a5a3b7ed2db15006").unwrap()),
                    value: Binary::from(BASE64_STANDARD.decode("Citvc21vMXl6NTRuY3hqOWNzcDd1bjN4bGVkMDNxNnRocnJoeTljenRrZnpzEjJvc21vdmFsb3BlcjFsemhsbnBhaHZ6bndmdjRqbWF5MnRnYWhhNWttejVxeHdtajl3ZRoYMjE5OTIwMDAwMDAwMDAwMDAwMDAwMDAw").unwrap()),
                },
                // validator: osmovaloper1lzhlnpahvznwfv4jmay2tgaha5kmz5qxwmj9we
                // delegator_shares: "3201438898476000000000000000000"
                // total tokens: "3201438898476"
                StorageValue {
                    storage_prefix: "staking".to_string(),
                    key: Binary::from(decode_hex("2114f8aff987b760a6e4b2b2df48a5a3b7ed2db15006").unwrap()),
                    value: Binary::from(BASE64_STANDARD.decode("CjJvc21vdmFsb3BlcjFsemhsbnBhaHZ6bndmdjRqbWF5MnRnYWhhNWttejVxeHdtajl3ZRJDCh0vY29zbW9zLmNyeXB0by5lZDI1NTE5LlB1YktleRIiCiBPXCnkQvO+pU6oGbp4ZiJBBZ7RNoLYtXYFOEdpXGH+uSADKg0zMjAxNDM4ODk4NDc2Mh8zMjAxNDM4ODk4NDc2MDAwMDAwMDAwMDAwMDAwMDAwOp8CCgtDaXRhZGVsLm9uZRIQRUJCMDNFQjRCQjRDRkNBNxoTaHR0cHM6Ly9jaXRhZGVsLm9uZSroAUNpdGFkZWwub25lIGlzIGEgbXVsdGktYXNzZXQgbm9uLWN1c3RvZGlhbCBzdGFraW5nIHBsYXRmb3JtIHRoYXQgbGV0cyBhbnlvbmUgYmVjb21lIGEgcGFydCBvZiBkZWNlbnRyYWxpemVkIGluZnJhc3RydWN0dXJlIGFuZCBlYXJuIHBhc3NpdmUgaW5jb21lLiBTdGFrZSB3aXRoIG91ciBub2RlcyBvciBhbnkgb3RoZXIgdmFsaWRhdG9yIGFjcm9zcyBtdWx0aXBsZSBuZXR3b3JrcyBpbiBhIGZldyBjbGlja3NKAFJECjoKETUwMDAwMDAwMDAwMDAwMDAwEhIyMDAwMDAwMDAwMDAwMDAwMDAaETMwMDAwMDAwMDAwMDAwMDAwEgYIkKKzhgZaATE=").unwrap()),
                },
            ],
            height: 0,
            revision: 0,
        },
    };

    let registered_query =
        build_registered_query_response(1, QueryParam::Keys(keys.0), QueryType::KV, 987);

    deps.querier
        .add_query_response(1, to_json_binary(&delegations_response).unwrap());
    deps.querier.add_registered_queries(1, registered_query);

    let query_delegations = QueryMsg::GetDelegations { query_id: 1 };
    let resp: DelegatorDelegationsResponse =
        from_json(query(deps.as_ref(), mock_env(), query_delegations).unwrap()).unwrap();

    assert_eq!(
        resp,
        DelegatorDelegationsResponse {
            last_submitted_local_height: 987,
            delegations: vec![
                StdDelegation {
                    delegator: Addr::unchecked("osmo1yz54ncxj9csp7un3xled03q6thrrhy9cztkfzs"),
                    validator: "osmovaloper1r2u5q6t6w0wssrk6l66n3t2q3dw2uqny4gj2e3".to_string(),
                    amount: Coin::new(5177628u128, "uatom".to_string()),
                },
                StdDelegation {
                    delegator: Addr::unchecked("osmo1yz54ncxj9csp7un3xled03q6thrrhy9cztkfzs"),
                    validator: "osmovaloper1ej2es5fjztqjcd4pwa0zyvaevtjd2y5w37wr9t".to_string(),
                    amount: Coin::new(29620221u128, "uatom".to_string()),
                },
                StdDelegation {
                    delegator: Addr::unchecked("osmo1yz54ncxj9csp7un3xled03q6thrrhy9cztkfzs"),
                    validator: "osmovaloper1lzhlnpahvznwfv4jmay2tgaha5kmz5qxwmj9we".to_string(),
                    amount: Coin::new(219920u128, "uatom".to_string()),
                },
            ],
        }
    )
}

#[test]
fn test_sudo_tx_query_result_callback() {
    let mut deps = dependencies(&[]);
    let env = mock_env();
    let watched_addr: String = "neutron1fj6yqrkpw6fmp7f7jhj57dujfpwal4m25dafzx".to_string();
    let query_id: u64 = 1u64;
    let height: u64 = 1u64;
    let msg = ExecuteMsg::RegisterTransfersQuery {
        connection_id: "connection".to_string(),
        update_period: 1u64,
        recipient: watched_addr.clone(),
        min_height: None,
    };
    execute(
        deps.as_mut(),
        env.clone(),
        message_info(&Addr::unchecked(""), &[]),
        msg,
    )
    .unwrap();
    let registered_query = build_registered_query_response(
        1,
        QueryParam::TransactionsFilter(
            to_string(&vec![&TransactionFilterItem {
                field: RECIPIENT_FIELD.to_string(),
                op: TransactionFilterOp::Eq,
                value: TransactionFilterValue::String(watched_addr.clone()),
            }])
            .unwrap(),
        ),
        QueryType::TX,
        0,
    );
    deps.querier.add_registered_queries(1, registered_query);

    // simulate neutron's SudoTxQueryResult call with the following payload:
    // a sending from neutron10h9stc5v6ntgeygf5xf945njqq5h32r54rf7kf to watched_addr of 10000 stake
    let data: Binary = Binary::from(BASE64_STANDARD.decode("CpMBCpABChwvY29zbW9zLmJhbmsudjFiZXRhMS5Nc2dTZW5kEnAKLm5ldXRyb24xMGg5c3RjNXY2bnRnZXlnZjV4Zjk0NW5qcXE1aDMycjU0cmY3a2YSLm5ldXRyb24xZmo2eXFya3B3NmZtcDdmN2poajU3ZHVqZnB3YWw0bTI1ZGFmengaDgoFc3Rha2USBTEwMDAwEmcKUApGCh8vY29zbW9zLmNyeXB0by5zZWNwMjU2azEuUHViS2V5EiMKIQJPYibh+Zef13ZkulPqI27rV5xswZ0H/vh1Tnymp1RHPhIECgIIARgAEhMKDQoFc3Rha2USBDEwMDAQwJoMGkAIiXNJXmA57KhyaWpKcLLr3602A5+hlvv/b4PgcDDm9y0qikC+biNZXin1dEMpHOvX9DwOWJ9utv6EKljiSyfT").unwrap());
    sudo_tx_query_result(
        deps.as_mut(),
        env.clone(),
        query_id,
        Height {
            revision_number: 0,
            revision_height: height,
        },
        data,
    )
    .unwrap();

    // ensure the callback has worked and contract's state has changed
    let txs = RECIPIENT_TXS.load(&deps.storage, &watched_addr).unwrap();
    assert_eq!(
        txs,
        Vec::from([Transfer {
            recipient: watched_addr.clone(),
            sender: "neutron10h9stc5v6ntgeygf5xf945njqq5h32r54rf7kf".to_string(),
            denom: "stake".to_string(),
            amount: "10000".to_string(),
        }])
    );

    // simulate neutron's SudoTxQueryResult call with the following payload:
    // a sending from neutron10h9stc5v6ntgeygf5xf945njqq5h32r54rf7kf to another addr of 10000 stake
    let data: Binary = Binary::from(BASE64_STANDARD.decode("CpMBCpABChwvY29zbW9zLmJhbmsudjFiZXRhMS5Nc2dTZW5kEnAKLm5ldXRyb24xMGg5c3RjNXY2bnRnZXlnZjV4Zjk0NW5qcXE1aDMycjU0cmY3a2YSLm5ldXRyb24xNHV4dnUyMmxocmF6eXhhZGFxdjVkNmxzd3UwcDI3NmxsN2hya2waDgoFc3Rha2USBTEwMDAwEmcKUApGCh8vY29zbW9zLmNyeXB0by5zZWNwMjU2azEuUHViS2V5EiMKIQJPYibh+Zef13ZkulPqI27rV5xswZ0H/vh1Tnymp1RHPhIECgIIARgAEhMKDQoFc3Rha2USBDEwMDAQwJoMGkBEv2CW/0gIrankNl4aGs9LXy2BKA6kAWyl4MUxmXnbnjRpgaNbQIyo4i7nUgVsuOpqzAdudM2M53OSU0Dmo5tF").unwrap());
    let res = sudo_tx_query_result(
        deps.as_mut(),
        env.clone(),
        query_id,
        Height {
            revision_number: 0,
            revision_height: height,
        },
        data,
    );

    // ensure the callback has returned an error and contract's state hasn't changed
    assert_eq!(
        res.unwrap_err(),
        NeutronError::Std(StdError::generic_err(
            "failed to find a matching transaction message",
        ))
    );
    let txs = RECIPIENT_TXS.load(&deps.storage, &watched_addr).unwrap();
    assert_eq!(
        txs,
        Vec::from([Transfer {
            recipient: watched_addr.clone(),
            sender: "neutron10h9stc5v6ntgeygf5xf945njqq5h32r54rf7kf".to_string(),
            denom: "stake".to_string(),
            amount: "10000".to_string(),
        }])
    );

    // simulate neutron's SudoTxQueryResult call with the following payload:
    // a sending from neutron10h9stc5v6ntgeygf5xf945njqq5h32r54rf7kf to watched_addr of 10000 stake
    let data: Binary = Binary::from(BASE64_STANDARD.decode("CpMBCpABChwvY29zbW9zLmJhbmsudjFiZXRhMS5Nc2dTZW5kEnAKLm5ldXRyb24xMGg5c3RjNXY2bnRnZXlnZjV4Zjk0NW5qcXE1aDMycjU0cmY3a2YSLm5ldXRyb24xZmo2eXFya3B3NmZtcDdmN2poajU3ZHVqZnB3YWw0bTI1ZGFmengaDgoFc3Rha2USBTEwMDAwEmcKUApGCh8vY29zbW9zLmNyeXB0by5zZWNwMjU2azEuUHViS2V5EiMKIQJPYibh+Zef13ZkulPqI27rV5xswZ0H/vh1Tnymp1RHPhIECgIIARgAEhMKDQoFc3Rha2USBDEwMDAQwJoMGkAIiXNJXmA57KhyaWpKcLLr3602A5+hlvv/b4PgcDDm9y0qikC+biNZXin1dEMpHOvX9DwOWJ9utv6EKljiSyfT").unwrap());
    sudo_tx_query_result(
        deps.as_mut(),
        env,
        query_id,
        Height {
            revision_number: 0,
            revision_height: height,
        },
        data,
    )
    .unwrap();

    // ensure the callback has worked and contract's state has changed again
    let txs = RECIPIENT_TXS.load(&deps.storage, &watched_addr).unwrap();
    assert_eq!(
        txs,
        Vec::from([
            Transfer {
                recipient: watched_addr.clone(),
                sender: "neutron10h9stc5v6ntgeygf5xf945njqq5h32r54rf7kf".to_string(),
                denom: "stake".to_string(),
                amount: "10000".to_string(),
            },
            Transfer {
                recipient: watched_addr,
                sender: "neutron10h9stc5v6ntgeygf5xf945njqq5h32r54rf7kf".to_string(),
                denom: "stake".to_string(),
                amount: "10000".to_string(),
            }
        ])
    );
}

#[test]
fn test_sudo_tx_query_result_min_height_callback() {
    let mut deps = dependencies(&[]);
    let env = mock_env();
    let watched_addr: String = "neutron1fj6yqrkpw6fmp7f7jhj57dujfpwal4m25dafzx".to_string();
    let query_id: u64 = 1u64;
    let height: u64 = 1u64;
    let msg = ExecuteMsg::RegisterTransfersQuery {
        connection_id: "connection".to_string(),
        update_period: 1u64,
        recipient: watched_addr.clone(),
        min_height: Some(100000),
    };
    execute(
        deps.as_mut(),
        env.clone(),
        message_info(&Addr::unchecked(""), &[]),
        msg,
    )
    .unwrap();
    let registered_query = build_registered_query_response(
        1,
        QueryParam::TransactionsFilter(
            to_string(&vec![&TransactionFilterItem {
                field: RECIPIENT_FIELD.to_string(),
                op: TransactionFilterOp::Eq,
                value: TransactionFilterValue::String(watched_addr.clone()),
            }])
            .unwrap(),
        ),
        QueryType::TX,
        0,
    );
    deps.querier.add_registered_queries(1, registered_query);

    // simulate neutron's SudoTxQueryResult call with the following payload:
    // a sending from neutron10h9stc5v6ntgeygf5xf945njqq5h32r54rf7kf to watched_addr of 10000 stake
    let data: Binary = Binary::from(BASE64_STANDARD.decode("CpMBCpABChwvY29zbW9zLmJhbmsudjFiZXRhMS5Nc2dTZW5kEnAKLm5ldXRyb24xMGg5c3RjNXY2bnRnZXlnZjV4Zjk0NW5qcXE1aDMycjU0cmY3a2YSLm5ldXRyb24xZmo2eXFya3B3NmZtcDdmN2poajU3ZHVqZnB3YWw0bTI1ZGFmengaDgoFc3Rha2USBTEwMDAwEmcKUApGCh8vY29zbW9zLmNyeXB0by5zZWNwMjU2azEuUHViS2V5EiMKIQJPYibh+Zef13ZkulPqI27rV5xswZ0H/vh1Tnymp1RHPhIECgIIARgAEhMKDQoFc3Rha2USBDEwMDAQwJoMGkAIiXNJXmA57KhyaWpKcLLr3602A5+hlvv/b4PgcDDm9y0qikC+biNZXin1dEMpHOvX9DwOWJ9utv6EKljiSyfT").unwrap());
    sudo_tx_query_result(
        deps.as_mut(),
        env.clone(),
        query_id,
        Height {
            revision_number: 0,
            revision_height: height,
        },
        data,
    )
    .unwrap();

    // ensure the callback has worked and contract's state has changed
    let txs = RECIPIENT_TXS.load(&deps.storage, &watched_addr).unwrap();
    assert_eq!(
        txs,
        Vec::from([Transfer {
            recipient: watched_addr.clone(),
            sender: "neutron10h9stc5v6ntgeygf5xf945njqq5h32r54rf7kf".to_string(),
            denom: "stake".to_string(),
            amount: "10000".to_string(),
        }])
    );

    // simulate neutron's SudoTxQueryResult call with the following payload:
    // a sending from neutron10h9stc5v6ntgeygf5xf945njqq5h32r54rf7kf to another addr of 10000 stake
    let data: Binary = Binary::from(BASE64_STANDARD.decode("CpMBCpABChwvY29zbW9zLmJhbmsudjFiZXRhMS5Nc2dTZW5kEnAKLm5ldXRyb24xMGg5c3RjNXY2bnRnZXlnZjV4Zjk0NW5qcXE1aDMycjU0cmY3a2YSLm5ldXRyb24xNHV4dnUyMmxocmF6eXhhZGFxdjVkNmxzd3UwcDI3NmxsN2hya2waDgoFc3Rha2USBTEwMDAwEmcKUApGCh8vY29zbW9zLmNyeXB0by5zZWNwMjU2azEuUHViS2V5EiMKIQJPYibh+Zef13ZkulPqI27rV5xswZ0H/vh1Tnymp1RHPhIECgIIARgAEhMKDQoFc3Rha2USBDEwMDAQwJoMGkBEv2CW/0gIrankNl4aGs9LXy2BKA6kAWyl4MUxmXnbnjRpgaNbQIyo4i7nUgVsuOpqzAdudM2M53OSU0Dmo5tF").unwrap());
    let res = sudo_tx_query_result(
        deps.as_mut(),
        env.clone(),
        query_id,
        Height {
            revision_number: 0,
            revision_height: height,
        },
        data,
    );

    // ensure the callback has returned an error and contract's state hasn't changed
    assert_eq!(
        res.unwrap_err(),
        NeutronError::Std(StdError::generic_err(
            "failed to find a matching transaction message",
        ))
    );
    let txs = RECIPIENT_TXS.load(&deps.storage, &watched_addr).unwrap();
    assert_eq!(
        txs,
        Vec::from([Transfer {
            recipient: watched_addr.clone(),
            sender: "neutron10h9stc5v6ntgeygf5xf945njqq5h32r54rf7kf".to_string(),
            denom: "stake".to_string(),
            amount: "10000".to_string(),
        }])
    );

    // simulate neutron's SudoTxQueryResult call with the following payload:
    // a sending from neutron10h9stc5v6ntgeygf5xf945njqq5h32r54rf7kf to watched_addr of 10000 stake
    let data: Binary = Binary::from(BASE64_STANDARD.decode("CpMBCpABChwvY29zbW9zLmJhbmsudjFiZXRhMS5Nc2dTZW5kEnAKLm5ldXRyb24xMGg5c3RjNXY2bnRnZXlnZjV4Zjk0NW5qcXE1aDMycjU0cmY3a2YSLm5ldXRyb24xZmo2eXFya3B3NmZtcDdmN2poajU3ZHVqZnB3YWw0bTI1ZGFmengaDgoFc3Rha2USBTEwMDAwEmcKUApGCh8vY29zbW9zLmNyeXB0by5zZWNwMjU2azEuUHViS2V5EiMKIQJPYibh+Zef13ZkulPqI27rV5xswZ0H/vh1Tnymp1RHPhIECgIIARgAEhMKDQoFc3Rha2USBDEwMDAQwJoMGkAIiXNJXmA57KhyaWpKcLLr3602A5+hlvv/b4PgcDDm9y0qikC+biNZXin1dEMpHOvX9DwOWJ9utv6EKljiSyfT").unwrap());
    sudo_tx_query_result(
        deps.as_mut(),
        env,
        query_id,
        Height {
            revision_number: 0,
            revision_height: height,
        },
        data,
    )
    .unwrap();

    // ensure the callback has worked and contract's state has changed again
    let txs = RECIPIENT_TXS.load(&deps.storage, &watched_addr).unwrap();
    assert_eq!(
        txs,
        Vec::from([
            Transfer {
                recipient: watched_addr.clone(),
                sender: "neutron10h9stc5v6ntgeygf5xf945njqq5h32r54rf7kf".to_string(),
                denom: "stake".to_string(),
                amount: "10000".to_string(),
            },
            Transfer {
                recipient: watched_addr,
                sender: "neutron10h9stc5v6ntgeygf5xf945njqq5h32r54rf7kf".to_string(),
                denom: "stake".to_string(),
                amount: "10000".to_string(),
            }
        ])
    );
}<|MERGE_RESOLUTION|>--- conflicted
+++ resolved
@@ -223,20 +223,12 @@
                     .unwrap();
             StorageValue {
                 storage_prefix: "".to_string(),
-                key: Binary(balance_key),
-                value: Binary(c.amount.to_string().into_bytes()),
+                key: Binary::new(balance_key),
+                value: Binary::new(c.amount.to_string().into_bytes()),
             }
         })
         .collect();
 
-<<<<<<< HEAD
-    let s = StorageValue {
-        storage_prefix: "".to_string(),
-        key: Binary::new(balance_key),
-        value: Binary::new(amount.into_bytes()),
-    };
-=======
->>>>>>> 092c4787
     Binary::from(
         to_string(&QueryRegisteredQueryResultResponse {
             result: InterchainQueryResult {
@@ -321,7 +313,12 @@
         denoms: vec!["uosmo".to_string(), "uatom".to_string()],
     };
 
-    let keys = register_query(&mut deps, mock_env(), mock_info("", &[]), msg);
+    let keys = register_query(
+        &mut deps,
+        mock_env(),
+        message_info(&Addr::unchecked(""), &[]),
+        msg,
+    );
 
     let registered_query =
         build_registered_query_response(1, QueryParam::Keys(keys.0), QueryType::KV, 987);
