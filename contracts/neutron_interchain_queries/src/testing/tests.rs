--- conflicted
+++ resolved
@@ -130,13 +130,8 @@
         sender: SENDER.to_string(),
         token_id: TOKEN_ID.to_string(),
         min_height: 1000,
-<<<<<<< HEAD
         connection_id: "".to_string(),
         ica_account: "".to_string()
-=======
-        ica_account: ICA_ADDRESS.to_string(),
-        connection_id: CONNECTION_ID.to_string(),
->>>>>>> d52ce026
     };
     instantiate(deps.as_mut(), env.clone(), mock_info("", &vec![]), InstantiateMsg { connection_id: CONNECTION_ID.to_string(), contract_addr: CONTRACT_ADDRESS.to_string() }).unwrap();
     
