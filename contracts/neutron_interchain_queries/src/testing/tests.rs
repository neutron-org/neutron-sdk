// Copyright 2022 Neutron Licensed under the Apache License, Version 2.0 (the "License");
// you may not use this file except in compliance with the License.
// You may obtain a copy of the License at
//
//     http://www.apache.org/licenses/LICENSE-2.0
//
// Unless required by applicable law or agreed to in writing, software
// distributed under the License is distributed on an "AS IS" BASIS,
// WITHOUT WARRANTIES OR CONDITIONS OF ANY KIND, either express or implied.
// See the License for the specific language governing permissions and
// limitations under the License.

use super::mock_querier::mock_dependencies as dependencies;
use crate::contract::{execute, query, sudo_tx_query_result};
use crate::msg::{ExecuteMsg, QueryMsg};
use crate::state::{Transfer, RECIPIENT_TXS};
use crate::testing::mock_querier::WasmMockQuerier;
use cosmos_sdk_proto::cosmos::base::v1beta1::Coin as CosmosCoin;
use cosmwasm_std::testing::{mock_env, mock_info, MockApi, MockStorage};
use cosmwasm_std::{
    from_binary, to_binary, Addr, Binary, Coin, Delegation, Env, MessageInfo, OwnedDeps, StdError,
};
<<<<<<< HEAD
use neutron_sdk::bindings::query::{
=======
use interchain_queries::error::ContractError;
use interchain_queries::helpers::{create_account_balances_prefix, decode_and_convert};
use interchain_queries::queries::{DelegatorDelegationsResponse, QueryBalanceResponse};
use interchain_queries::types::{
    Balances, QueryType, TransactionFilterItem, TransactionFilterOp, TransactionFilterValue,
    RECIPIENT_FIELD,
};
use neutron_bindings::query::{
>>>>>>> d0f22db1
    InterchainQueries, QueryRegisteredQueryResponse, QueryRegisteredQueryResultResponse,
};
use neutron_sdk::bindings::types::{
    decode_hex, InterchainQueryResult, KVKey, KVKeys, RegisteredQuery, StorageValue,
};
use neutron_sdk::interchain_queries::helpers::{
    create_account_denom_balance_key, decode_and_convert,
};
use neutron_sdk::interchain_queries::types::{Balances, QueryType};
use prost::Message as ProstMessage;

use neutron_sdk::interchain_queries::queries::{
    DelegatorDelegationsResponse, QueryBalanceResponse,
};
use neutron_sdk::interchain_queries::TransferRecipientQuery;
use neutron_sdk::NeutronError;
use schemars::_serde_json::to_string;

enum QueryParam {
    Keys(Vec<KVKey>),
    TransactionsFilter(String),
}

fn build_registered_query_response(
    id: u64,
    param: QueryParam,
    query_type: String,
    last_submitted_result_local_height: u64,
) -> Binary {
    let mut resp = QueryRegisteredQueryResponse {
        registered_query: RegisteredQuery {
            id,
            owner: "".to_string(),
            keys: vec![],
            query_type,
            transactions_filter: "".to_string(),
            zone_id: "".to_string(),
            connection_id: "".to_string(),
            update_period: 0,
            last_emitted_height: 0,
            last_submitted_result_local_height,
            last_submitted_result_remote_height: 0,
        },
    };
    match param {
        QueryParam::Keys(keys) => resp.registered_query.keys = keys,
        QueryParam::TransactionsFilter(transactions_filter) => {
            resp.registered_query.transactions_filter = transactions_filter
        }
    }

    Binary::from(to_string(&resp).unwrap().as_bytes())
}

fn build_interchain_query_balance_response(addr: Addr, denom: String, amount: String) -> Binary {
    let converted_addr_bytes = decode_and_convert(addr.as_str()).unwrap();

    let balance_key = create_account_denom_balance_key(converted_addr_bytes, &denom).unwrap();

    let balance_amount = CosmosCoin { denom, amount };

    let s = StorageValue {
        storage_prefix: "".to_string(),
        key: Binary(balance_key),
        value: Binary(balance_amount.encode_to_vec()),
    };
    Binary::from(
        to_string(&QueryRegisteredQueryResultResponse {
            result: InterchainQueryResult {
                kv_results: vec![s],
                height: 123456,
                revision: 2,
            },
        })
        .unwrap()
        .as_bytes(),
    )
}

// registers an interchain query
fn register_query(
    deps: &mut OwnedDeps<MockStorage, MockApi, WasmMockQuerier, InterchainQueries>,
    env: Env,
    info: MessageInfo,
    msg: ExecuteMsg,
) -> KVKeys {
    let reg_msgs = execute(deps.as_mut(), env, info, msg).unwrap();
    for attr in reg_msgs.attributes {
        if attr.key == "kv_keys" && !attr.value.is_empty() {
            return KVKeys::from_string(attr.value).unwrap();
        }
    }

    KVKeys(vec![])
}

#[test]
fn test_query_balance() {
    let mut deps = dependencies(&[]);

    let msg = ExecuteMsg::RegisterBalanceQuery {
        zone_id: "zone".to_string(),
        connection_id: "connection".to_string(),
        update_period: 10,
        addr: "osmo1yz54ncxj9csp7un3xled03q6thrrhy9cztkfzs".to_string(),
        denom: "uosmo".to_string(),
    };

    let keys = register_query(&mut deps, mock_env(), mock_info("", &[]), msg);

    let registered_query =
        build_registered_query_response(1, QueryParam::Keys(keys.0), QueryType::KV.into(), 987);

    deps.querier.add_registred_queries(1, registered_query);
    deps.querier.add_query_response(
        1,
        build_interchain_query_balance_response(
            Addr::unchecked("osmo1yz54ncxj9csp7un3xled03q6thrrhy9cztkfzs"),
            "uosmo".to_string(),
            "8278104".to_string(),
        ),
    );
    let query_balance = QueryMsg::Balance { query_id: 1 };
    let resp: QueryBalanceResponse =
        from_binary(&query(deps.as_ref(), mock_env(), query_balance).unwrap()).unwrap();
    assert_eq!(
        resp,
        QueryBalanceResponse {
            last_submitted_local_height: 987,
            balances: Balances {
                coins: vec![Coin::new(8278104u128, "uosmo")]
            }
        }
    )
}

#[test]
fn test_query_delegator_delegations() {
    let mut deps = dependencies(&[]);

    let msg = ExecuteMsg::RegisterDelegatorDelegationsQuery {
        zone_id: "zone".to_string(),
        connection_id: "connection".to_string(),
        update_period: 10,
        delegator: "osmo1yz54ncxj9csp7un3xled03q6thrrhy9cztkfzs".to_string(),
        validators: vec![
            "osmovaloper1r2u5q6t6w0wssrk6l66n3t2q3dw2uqny4gj2e3".to_string(),
            "osmovaloper1ej2es5fjztqjcd4pwa0zyvaevtjd2y5w37wr9t".to_string(),
            "osmovaloper1lzhlnpahvznwfv4jmay2tgaha5kmz5qxwmj9we".to_string(),
        ],
    };

    let keys = register_query(&mut deps, mock_env(), mock_info("", &[]), msg);

    let delegations_response = QueryRegisteredQueryResultResponse {
        result: InterchainQueryResult {
            // response for `RegisterDelegatorDelegationsQuery` with necessary KV values to test reconstruction logic.
            // The values are taken from osmosis network
            kv_results: vec![
                // params value of staking module for key 'staking/BondDenom'
                // value: uosmo
                StorageValue {
                    storage_prefix: "params".to_string(),
                    key: Binary::from(base64::decode("c3Rha2luZy9Cb25kRGVub20=").unwrap()),
                    value: Binary::from(base64::decode("InVvc21vIg==").unwrap()),
                },
                // delegation
                // from: osmo1yz54ncxj9csp7un3xled03q6thrrhy9cztkfzs
                // to: osmovaloper1r2u5q6t6w0wssrk6l66n3t2q3dw2uqny4gj2e3
                // delegation_shares: "5177628000000000000000000"
                StorageValue {
                    storage_prefix: "staking".to_string(),
                    key: Binary::from(decode_hex("311420a959e0d22e201f727137f2d7c41a5dc63b90b8141ab940697a73dd080edafeb538ad408b5cae0264").unwrap()),
                    value: Binary::from(base64::decode("Citvc21vMXl6NTRuY3hqOWNzcDd1bjN4bGVkMDNxNnRocnJoeTljenRrZnpzEjJvc21vdmFsb3BlcjFyMnU1cTZ0Nncwd3Nzcms2bDY2bjN0MnEzZHcydXFueTRnajJlMxoZNTE3NzYyODAwMDAwMDAwMDAwMDAwMDAwMA==").unwrap()),
                },
                // validator: osmovaloper1r2u5q6t6w0wssrk6l66n3t2q3dw2uqny4gj2e3
                // delegator_shares: "2845862840643000000000000000000"
                // total tokens: "2845862840643"
                StorageValue {
                    storage_prefix: "staking".to_string(),
                    key: Binary::from(decode_hex("21141ab940697a73dd080edafeb538ad408b5cae0264").unwrap()),
                    value: Binary::from(base64::decode("CjJvc21vdmFsb3BlcjFyMnU1cTZ0Nncwd3Nzcms2bDY2bjN0MnEzZHcydXFueTRnajJlMxJDCh0vY29zbW9zLmNyeXB0by5lZDI1NTE5LlB1YktleRIiCiCaZhCbacCetQorko3LfUUJX2UEyX38qBGVri8GyH8lcCADKg0yODQ1ODYyODQwNjQzMh8yODQ1ODYyODQwNjQzMDAwMDAwMDAwMDAwMDAwMDAwOqQCChRzdHJhbmdlbG92ZS12ZW50dXJlcxIQRDBEOEI4MEYxQzVDNzBCNRocaHR0cHM6Ly9zdHJhbmdlbG92ZS52ZW50dXJlcyrbAScuLi5iZWNhdXNlIG9mIHRoZSBhdXRvbWF0ZWQgYW5kIGlycmV2b2NhYmxlIGRlY2lzaW9uLW1ha2luZyBwcm9jZXNzIHdoaWNoIHJ1bGVzIG91dCBodW1hbiBtZWRkbGluZywgdGhlIERvb21zZGF5IG1hY2hpbmUgaXMgdGVycmlmeWluZyBhbmQgc2ltcGxlIHRvIHVuZGVyc3RhbmQgYW5kIGNvbXBsZXRlbHkgY3JlZGlibGUgYW5kIGNvbnZpbmNpbmcuJyAtIERyLiBTdHJhbmdlbG92ZUoAUkwKPAoRNTAwMDAwMDAwMDAwMDAwMDASEzEwMDAwMDAwMDAwMDAwMDAwMDAaEjUwMDAwMDAwMDAwMDAwMDAwMBIMCPetyYYGEKPoosUCWgEx").unwrap()),
                },
                // delegation
                // from: osmo1yz54ncxj9csp7un3xled03q6thrrhy9cztkfzs
                // to: osmovaloper1ej2es5fjztqjcd4pwa0zyvaevtjd2y5w37wr9t
                // delegation_shares: "29620221000000000000000000"
                StorageValue {
                    storage_prefix: "staking".to_string(),
                    key: Binary::from(decode_hex("311420a959e0d22e201f727137f2d7c41a5dc63b90b814cc9598513212c12c36a1775e2233b962e4d5128e").unwrap()),
                    value: Binary::from(base64::decode("Citvc21vMXl6NTRuY3hqOWNzcDd1bjN4bGVkMDNxNnRocnJoeTljenRrZnpzEjJvc21vdmFsb3BlcjFlajJlczVmanp0cWpjZDRwd2Ewenl2YWV2dGpkMnk1dzM3d3I5dBoaMjk2MjAyMjEwMDAwMDAwMDAwMDAwMDAwMDA=").unwrap()),
                },
                // validator: osmovaloper1ej2es5fjztqjcd4pwa0zyvaevtjd2y5w37wr9t
                // delegator_shares: "3054477259038000000000000000000"
                // total tokens: "3054477259038"
                StorageValue {
                    storage_prefix: "staking".to_string(),
                    key: Binary::from(decode_hex("2114cc9598513212c12c36a1775e2233b962e4d5128e").unwrap()),
                    value: Binary::from(base64::decode("CjJvc21vdmFsb3BlcjFlajJlczVmanp0cWpjZDRwd2Ewenl2YWV2dGpkMnk1dzM3d3I5dBJDCh0vY29zbW9zLmNyeXB0by5lZDI1NTE5LlB1YktleRIiCiA27dgAuZV/uS9FdsILGWLBw8eYPy+ZEyv1Df2VsrjXDiADKg0zMDU0NDc3MjU5MDM4Mh8zMDU0NDc3MjU5MDM4MDAwMDAwMDAwMDAwMDAwMDAwOoEBChFGcmVucyAo8J+knSzwn6SdKRIQQzQ3ODQ1MjI2NjYyQUY0NxoSaHR0cHM6Ly9mcmVucy5hcm15IhtzZWN1cml0eUBraWRzb250aGVibG9jay54eXoqKVlvdXIgZnJpZW5kbHkgdmFsaWRhdG9yIGZvciBjb3Ntb3MgY2hhaW5zQP3HpQFKCwj3zq6PBhCfrO86UkoKOgoRNTAwMDAwMDAwMDAwMDAwMDASEjUwMDAwMDAwMDAwMDAwMDAwMBoRNTAwMDAwMDAwMDAwMDAwMDASDAjg1rSQBhDkudCDAVoDNTAw").unwrap()),
                },
                // delegation
                // from: osmo1yz54ncxj9csp7un3xled03q6thrrhy9cztkfzs
                // to: osmovaloper1lzhlnpahvznwfv4jmay2tgaha5kmz5qxwmj9we
                // delegation_shares: "219920000000000000000000"
                StorageValue {
                    storage_prefix: "staking".to_string(),
                    key: Binary::from(decode_hex("311420a959e0d22e201f727137f2d7c41a5dc63b90b814f8aff987b760a6e4b2b2df48a5a3b7ed2db15006").unwrap()),
                    value: Binary::from(base64::decode("Citvc21vMXl6NTRuY3hqOWNzcDd1bjN4bGVkMDNxNnRocnJoeTljenRrZnpzEjJvc21vdmFsb3BlcjFsemhsbnBhaHZ6bndmdjRqbWF5MnRnYWhhNWttejVxeHdtajl3ZRoYMjE5OTIwMDAwMDAwMDAwMDAwMDAwMDAw").unwrap()),
                },
                // validator: osmovaloper1lzhlnpahvznwfv4jmay2tgaha5kmz5qxwmj9we
                // delegator_shares: "3201438898476000000000000000000"
                // total tokens: "3201438898476"
                StorageValue {
                    storage_prefix: "staking".to_string(),
                    key: Binary::from(decode_hex("2114f8aff987b760a6e4b2b2df48a5a3b7ed2db15006").unwrap()),
                    value: Binary::from(base64::decode("CjJvc21vdmFsb3BlcjFsemhsbnBhaHZ6bndmdjRqbWF5MnRnYWhhNWttejVxeHdtajl3ZRJDCh0vY29zbW9zLmNyeXB0by5lZDI1NTE5LlB1YktleRIiCiBPXCnkQvO+pU6oGbp4ZiJBBZ7RNoLYtXYFOEdpXGH+uSADKg0zMjAxNDM4ODk4NDc2Mh8zMjAxNDM4ODk4NDc2MDAwMDAwMDAwMDAwMDAwMDAwOp8CCgtDaXRhZGVsLm9uZRIQRUJCMDNFQjRCQjRDRkNBNxoTaHR0cHM6Ly9jaXRhZGVsLm9uZSroAUNpdGFkZWwub25lIGlzIGEgbXVsdGktYXNzZXQgbm9uLWN1c3RvZGlhbCBzdGFraW5nIHBsYXRmb3JtIHRoYXQgbGV0cyBhbnlvbmUgYmVjb21lIGEgcGFydCBvZiBkZWNlbnRyYWxpemVkIGluZnJhc3RydWN0dXJlIGFuZCBlYXJuIHBhc3NpdmUgaW5jb21lLiBTdGFrZSB3aXRoIG91ciBub2RlcyBvciBhbnkgb3RoZXIgdmFsaWRhdG9yIGFjcm9zcyBtdWx0aXBsZSBuZXR3b3JrcyBpbiBhIGZldyBjbGlja3NKAFJECjoKETUwMDAwMDAwMDAwMDAwMDAwEhIyMDAwMDAwMDAwMDAwMDAwMDAaETMwMDAwMDAwMDAwMDAwMDAwEgYIkKKzhgZaATE=").unwrap()),
                }
            ],
            height: 0,
            revision: 0,
        },
    };

    let registered_query =
        build_registered_query_response(1, QueryParam::Keys(keys.0), QueryType::KV.into(), 987);

    deps.querier
        .add_query_response(1, to_binary(&delegations_response).unwrap());
    deps.querier.add_registred_queries(1, registered_query);

    let query_delegations = QueryMsg::GetDelegations { query_id: 1 };
    let resp: DelegatorDelegationsResponse =
        from_binary(&query(deps.as_ref(), mock_env(), query_delegations).unwrap()).unwrap();

    assert_eq!(
        resp,
        DelegatorDelegationsResponse {
            last_submitted_local_height: 987,
            delegations: vec![
                Delegation {
                    delegator: Addr::unchecked("osmo1yz54ncxj9csp7un3xled03q6thrrhy9cztkfzs"),
                    validator: "osmovaloper1r2u5q6t6w0wssrk6l66n3t2q3dw2uqny4gj2e3".to_string(),
                    amount: Coin::new(5177628u128, "uosmo".to_string())
                },
                Delegation {
                    delegator: Addr::unchecked("osmo1yz54ncxj9csp7un3xled03q6thrrhy9cztkfzs"),
                    validator: "osmovaloper1ej2es5fjztqjcd4pwa0zyvaevtjd2y5w37wr9t".to_string(),
                    amount: Coin::new(29620221u128, "uosmo".to_string())
                },
                Delegation {
                    delegator: Addr::unchecked("osmo1yz54ncxj9csp7un3xled03q6thrrhy9cztkfzs"),
                    validator: "osmovaloper1lzhlnpahvznwfv4jmay2tgaha5kmz5qxwmj9we".to_string(),
                    amount: Coin::new(219920u128, "uosmo".to_string())
                }
            ],
        }
    )
}

#[test]
fn test_sudo_tx_query_result_callback() {
    let mut deps = dependencies(&[]);
    let env = mock_env();
    let watched_addr: String = "neutron1fj6yqrkpw6fmp7f7jhj57dujfpwal4m25dafzx".to_string();
    let query_id: u64 = 1u64;
    let height: u64 = 1u64;
    let msg = ExecuteMsg::RegisterTransfersQuery {
        zone_id: "zone".to_string(),
        connection_id: "connection".to_string(),
        update_period: 1u64,
        recipient: watched_addr.clone(),
        min_height: None,
    };
    execute(deps.as_mut(), env.clone(), mock_info("", &[]), msg).unwrap();
    let registered_query = build_registered_query_response(
        1,
        QueryParam::TransactionsFilter(
            to_string(&vec![&TransactionFilterItem {
                field: RECIPIENT_FIELD.to_string(),
                op: TransactionFilterOp::Eq,
                value: TransactionFilterValue::String(watched_addr.clone()),
            }])
            .unwrap(),
        ),
        QueryType::TX.into(),
        0,
    );
    deps.querier.add_registred_queries(1, registered_query);

    // simulate neutron's SudoTxQueryResult call with the following payload:
    // a sending from neutron10h9stc5v6ntgeygf5xf945njqq5h32r54rf7kf to watched_addr of 10000 stake
    let data: Binary = Binary::from(base64::decode("CpMBCpABChwvY29zbW9zLmJhbmsudjFiZXRhMS5Nc2dTZW5kEnAKLm5ldXRyb24xMGg5c3RjNXY2bnRnZXlnZjV4Zjk0NW5qcXE1aDMycjU0cmY3a2YSLm5ldXRyb24xZmo2eXFya3B3NmZtcDdmN2poajU3ZHVqZnB3YWw0bTI1ZGFmengaDgoFc3Rha2USBTEwMDAwEmcKUApGCh8vY29zbW9zLmNyeXB0by5zZWNwMjU2azEuUHViS2V5EiMKIQJPYibh+Zef13ZkulPqI27rV5xswZ0H/vh1Tnymp1RHPhIECgIIARgAEhMKDQoFc3Rha2USBDEwMDAQwJoMGkAIiXNJXmA57KhyaWpKcLLr3602A5+hlvv/b4PgcDDm9y0qikC+biNZXin1dEMpHOvX9DwOWJ9utv6EKljiSyfT").unwrap());
    sudo_tx_query_result(deps.as_mut(), env.clone(), query_id, height, data).unwrap();

    // ensure the callback has worked and contract's state has changed
    let txs = RECIPIENT_TXS.load(&deps.storage, &watched_addr).unwrap();
    assert_eq!(
        txs,
        Vec::from([Transfer {
            recipient: watched_addr.clone(),
            sender: "neutron10h9stc5v6ntgeygf5xf945njqq5h32r54rf7kf".to_string(),
            denom: "stake".to_string(),
            amount: "10000".to_string(),
        }])
    );

    // simulate neutron's SudoTxQueryResult call with the following payload:
    // a sending from neutron10h9stc5v6ntgeygf5xf945njqq5h32r54rf7kf to another addr of 10000 stake
    let data: Binary = Binary::from(base64::decode("CpMBCpABChwvY29zbW9zLmJhbmsudjFiZXRhMS5Nc2dTZW5kEnAKLm5ldXRyb24xMGg5c3RjNXY2bnRnZXlnZjV4Zjk0NW5qcXE1aDMycjU0cmY3a2YSLm5ldXRyb24xNHV4dnUyMmxocmF6eXhhZGFxdjVkNmxzd3UwcDI3NmxsN2hya2waDgoFc3Rha2USBTEwMDAwEmcKUApGCh8vY29zbW9zLmNyeXB0by5zZWNwMjU2azEuUHViS2V5EiMKIQJPYibh+Zef13ZkulPqI27rV5xswZ0H/vh1Tnymp1RHPhIECgIIARgAEhMKDQoFc3Rha2USBDEwMDAQwJoMGkBEv2CW/0gIrankNl4aGs9LXy2BKA6kAWyl4MUxmXnbnjRpgaNbQIyo4i7nUgVsuOpqzAdudM2M53OSU0Dmo5tF").unwrap());
    let res = sudo_tx_query_result(deps.as_mut(), env.clone(), query_id, height, data);

    // ensure the callback has returned an error and contract's state hasn't changed
    assert_eq!(
        res.unwrap_err(),
        ContractError::Std(StdError::generic_err(
            "failed to find a matching transaction message",
        ))
    );
    let txs = RECIPIENT_TXS.load(&deps.storage, &watched_addr).unwrap();
    assert_eq!(
        txs,
        Vec::from([Transfer {
            recipient: watched_addr.clone(),
            sender: "neutron10h9stc5v6ntgeygf5xf945njqq5h32r54rf7kf".to_string(),
            denom: "stake".to_string(),
            amount: "10000".to_string(),
        }])
    );

    // simulate neutron's SudoTxQueryResult call with the following payload:
    // a sending from neutron10h9stc5v6ntgeygf5xf945njqq5h32r54rf7kf to watched_addr of 10000 stake
    let data: Binary = Binary::from(base64::decode("CpMBCpABChwvY29zbW9zLmJhbmsudjFiZXRhMS5Nc2dTZW5kEnAKLm5ldXRyb24xMGg5c3RjNXY2bnRnZXlnZjV4Zjk0NW5qcXE1aDMycjU0cmY3a2YSLm5ldXRyb24xZmo2eXFya3B3NmZtcDdmN2poajU3ZHVqZnB3YWw0bTI1ZGFmengaDgoFc3Rha2USBTEwMDAwEmcKUApGCh8vY29zbW9zLmNyeXB0by5zZWNwMjU2azEuUHViS2V5EiMKIQJPYibh+Zef13ZkulPqI27rV5xswZ0H/vh1Tnymp1RHPhIECgIIARgAEhMKDQoFc3Rha2USBDEwMDAQwJoMGkAIiXNJXmA57KhyaWpKcLLr3602A5+hlvv/b4PgcDDm9y0qikC+biNZXin1dEMpHOvX9DwOWJ9utv6EKljiSyfT").unwrap());
    sudo_tx_query_result(deps.as_mut(), env, query_id, height, data).unwrap();

    // ensure the callback has worked and contract's state has changed again
    let txs = RECIPIENT_TXS.load(&deps.storage, &watched_addr).unwrap();
    assert_eq!(
        txs,
        Vec::from([
            Transfer {
                recipient: watched_addr.clone(),
                sender: "neutron10h9stc5v6ntgeygf5xf945njqq5h32r54rf7kf".to_string(),
                denom: "stake".to_string(),
                amount: "10000".to_string(),
            },
            Transfer {
                recipient: watched_addr,
                sender: "neutron10h9stc5v6ntgeygf5xf945njqq5h32r54rf7kf".to_string(),
                denom: "stake".to_string(),
                amount: "10000".to_string(),
            }
        ])
    );
}

#[test]
fn test_sudo_tx_query_result_min_height_callback() {
    let mut deps = dependencies(&[]);
    let env = mock_env();
    let watched_addr: String = "neutron1fj6yqrkpw6fmp7f7jhj57dujfpwal4m25dafzx".to_string();
    let query_id: u64 = 1u64;
    let height: u64 = 1u64;
    let msg = ExecuteMsg::RegisterTransfersQuery {
        zone_id: "zone".to_string(),
        connection_id: "connection".to_string(),
        update_period: 1u64,
        recipient: watched_addr.clone(),
        min_height: Some(100000),
    };
    execute(deps.as_mut(), env.clone(), mock_info("", &[]), msg).unwrap();
    let registered_query = build_registered_query_response(
        1,
        QueryParam::TransactionsFilter(
            to_string(&vec![&TransactionFilterItem {
                field: RECIPIENT_FIELD.to_string(),
                op: TransactionFilterOp::Eq,
                value: TransactionFilterValue::String(watched_addr.clone()),
            }])
            .unwrap(),
        ),
        QueryType::TX.into(),
        0,
    );
    deps.querier.add_registred_queries(1, registered_query);

    // simulate neutron's SudoTxQueryResult call with the following payload:
    // a sending from neutron10h9stc5v6ntgeygf5xf945njqq5h32r54rf7kf to watched_addr of 10000 stake
    let data: Binary = Binary::from(base64::decode("CpMBCpABChwvY29zbW9zLmJhbmsudjFiZXRhMS5Nc2dTZW5kEnAKLm5ldXRyb24xMGg5c3RjNXY2bnRnZXlnZjV4Zjk0NW5qcXE1aDMycjU0cmY3a2YSLm5ldXRyb24xZmo2eXFya3B3NmZtcDdmN2poajU3ZHVqZnB3YWw0bTI1ZGFmengaDgoFc3Rha2USBTEwMDAwEmcKUApGCh8vY29zbW9zLmNyeXB0by5zZWNwMjU2azEuUHViS2V5EiMKIQJPYibh+Zef13ZkulPqI27rV5xswZ0H/vh1Tnymp1RHPhIECgIIARgAEhMKDQoFc3Rha2USBDEwMDAQwJoMGkAIiXNJXmA57KhyaWpKcLLr3602A5+hlvv/b4PgcDDm9y0qikC+biNZXin1dEMpHOvX9DwOWJ9utv6EKljiSyfT").unwrap());
    sudo_tx_query_result(deps.as_mut(), env.clone(), query_id, height, data).unwrap();

    // ensure the callback has worked and contract's state has changed
    let txs = RECIPIENT_TXS.load(&deps.storage, &watched_addr).unwrap();
    assert_eq!(
        txs,
        Vec::from([Transfer {
            recipient: watched_addr.clone(),
            sender: "neutron10h9stc5v6ntgeygf5xf945njqq5h32r54rf7kf".to_string(),
            denom: "stake".to_string(),
            amount: "10000".to_string(),
        }])
    );

    // simulate neutron's SudoTxQueryResult call with the following payload:
    // a sending from neutron10h9stc5v6ntgeygf5xf945njqq5h32r54rf7kf to another addr of 10000 stake
    let data: Binary = Binary::from(base64::decode("CpMBCpABChwvY29zbW9zLmJhbmsudjFiZXRhMS5Nc2dTZW5kEnAKLm5ldXRyb24xMGg5c3RjNXY2bnRnZXlnZjV4Zjk0NW5qcXE1aDMycjU0cmY3a2YSLm5ldXRyb24xNHV4dnUyMmxocmF6eXhhZGFxdjVkNmxzd3UwcDI3NmxsN2hya2waDgoFc3Rha2USBTEwMDAwEmcKUApGCh8vY29zbW9zLmNyeXB0by5zZWNwMjU2azEuUHViS2V5EiMKIQJPYibh+Zef13ZkulPqI27rV5xswZ0H/vh1Tnymp1RHPhIECgIIARgAEhMKDQoFc3Rha2USBDEwMDAQwJoMGkBEv2CW/0gIrankNl4aGs9LXy2BKA6kAWyl4MUxmXnbnjRpgaNbQIyo4i7nUgVsuOpqzAdudM2M53OSU0Dmo5tF").unwrap());
    let res = sudo_tx_query_result(deps.as_mut(), env.clone(), query_id, height, data);

    // ensure the callback has returned an error and contract's state hasn't changed
    assert_eq!(
        res.unwrap_err(),
        NeutronError::Std(StdError::generic_err(
            "failed to find a matching transaction message",
        ))
    );
    let txs = RECIPIENT_TXS.load(&deps.storage, &watched_addr).unwrap();
    assert_eq!(
        txs,
        Vec::from([Transfer {
            recipient: watched_addr.clone(),
            sender: "neutron10h9stc5v6ntgeygf5xf945njqq5h32r54rf7kf".to_string(),
            denom: "stake".to_string(),
            amount: "10000".to_string(),
        }])
    );

    // simulate neutron's SudoTxQueryResult call with the following payload:
    // a sending from neutron10h9stc5v6ntgeygf5xf945njqq5h32r54rf7kf to watched_addr of 10000 stake
    let data: Binary = Binary::from(base64::decode("CpMBCpABChwvY29zbW9zLmJhbmsudjFiZXRhMS5Nc2dTZW5kEnAKLm5ldXRyb24xMGg5c3RjNXY2bnRnZXlnZjV4Zjk0NW5qcXE1aDMycjU0cmY3a2YSLm5ldXRyb24xZmo2eXFya3B3NmZtcDdmN2poajU3ZHVqZnB3YWw0bTI1ZGFmengaDgoFc3Rha2USBTEwMDAwEmcKUApGCh8vY29zbW9zLmNyeXB0by5zZWNwMjU2azEuUHViS2V5EiMKIQJPYibh+Zef13ZkulPqI27rV5xswZ0H/vh1Tnymp1RHPhIECgIIARgAEhMKDQoFc3Rha2USBDEwMDAQwJoMGkAIiXNJXmA57KhyaWpKcLLr3602A5+hlvv/b4PgcDDm9y0qikC+biNZXin1dEMpHOvX9DwOWJ9utv6EKljiSyfT").unwrap());
    sudo_tx_query_result(deps.as_mut(), env, query_id, height, data).unwrap();

    // ensure the callback has worked and contract's state has changed again
    let txs = RECIPIENT_TXS.load(&deps.storage, &watched_addr).unwrap();
    assert_eq!(
        txs,
        Vec::from([
            Transfer {
                recipient: watched_addr.clone(),
                sender: "neutron10h9stc5v6ntgeygf5xf945njqq5h32r54rf7kf".to_string(),
                denom: "stake".to_string(),
                amount: "10000".to_string(),
            },
            Transfer {
                recipient: watched_addr,
                sender: "neutron10h9stc5v6ntgeygf5xf945njqq5h32r54rf7kf".to_string(),
                denom: "stake".to_string(),
                amount: "10000".to_string(),
            }
        ])
    );
}<|MERGE_RESOLUTION|>--- conflicted
+++ resolved
@@ -20,33 +20,24 @@
 use cosmwasm_std::{
     from_binary, to_binary, Addr, Binary, Coin, Delegation, Env, MessageInfo, OwnedDeps, StdError,
 };
-<<<<<<< HEAD
 use neutron_sdk::bindings::query::{
-=======
-use interchain_queries::error::ContractError;
-use interchain_queries::helpers::{create_account_balances_prefix, decode_and_convert};
-use interchain_queries::queries::{DelegatorDelegationsResponse, QueryBalanceResponse};
-use interchain_queries::types::{
+    InterchainQueries, QueryRegisteredQueryResponse, QueryRegisteredQueryResultResponse,
+};
+use neutron_sdk::bindings::types::{
+    decode_hex, InterchainQueryResult, KVKey, KVKeys, RegisteredQuery, StorageValue,
+};
+use neutron_sdk::interchain_queries::helpers::{
+    create_account_denom_balance_key, decode_and_convert,
+};
+use neutron_sdk::interchain_queries::types::{
     Balances, QueryType, TransactionFilterItem, TransactionFilterOp, TransactionFilterValue,
     RECIPIENT_FIELD,
 };
-use neutron_bindings::query::{
->>>>>>> d0f22db1
-    InterchainQueries, QueryRegisteredQueryResponse, QueryRegisteredQueryResultResponse,
-};
-use neutron_sdk::bindings::types::{
-    decode_hex, InterchainQueryResult, KVKey, KVKeys, RegisteredQuery, StorageValue,
-};
-use neutron_sdk::interchain_queries::helpers::{
-    create_account_denom_balance_key, decode_and_convert,
-};
-use neutron_sdk::interchain_queries::types::{Balances, QueryType};
 use prost::Message as ProstMessage;
 
 use neutron_sdk::interchain_queries::queries::{
     DelegatorDelegationsResponse, QueryBalanceResponse,
 };
-use neutron_sdk::interchain_queries::TransferRecipientQuery;
 use neutron_sdk::NeutronError;
 use schemars::_serde_json::to_string;
 
@@ -346,7 +337,7 @@
     // ensure the callback has returned an error and contract's state hasn't changed
     assert_eq!(
         res.unwrap_err(),
-        ContractError::Std(StdError::generic_err(
+        NeutronError::Std(StdError::generic_err(
             "failed to find a matching transaction message",
         ))
     );
