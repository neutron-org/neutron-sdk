use base64::{prelude::*, Engine};
use std::str::FromStr;

use super::mock_querier::mock_dependencies as dependencies;
use crate::contract::{execute, query, sudo_tx_query_result};
use crate::msg::{ExecuteMsg, QueryMsg};
use crate::state::{Transfer, RECIPIENT_TXS};
use crate::testing::mock_querier::WasmMockQuerier;
use cosmos_sdk_proto::cosmos::base::v1beta1::{Coin as CosmosCoin, DecCoin as CosmosDecCoin};
use cosmos_sdk_proto::cosmos::distribution::v1beta1::FeePool as CosmosFeePool;
use cosmos_sdk_proto::cosmos::gov::v1beta1::{
    Proposal as CosmosProposal, TallyResult as CosmosTallyResult,
};
use cosmos_sdk_proto::cosmos::slashing::v1beta1::ValidatorSigningInfo as CosmosValidatorSigningInfo;
use cosmos_sdk_proto::cosmos::staking::v1beta1::Validator as CosmosValidator;
use cosmos_sdk_proto::traits::Message;
use cosmos_sdk_proto::Any;
use cosmwasm_std::testing::{mock_env, mock_info, MockApi, MockStorage};
use cosmwasm_std::{
    from_json, to_json_binary, Addr, Binary, Coin, Decimal, Delegation, Env, MessageInfo,
    OwnedDeps, StdError, Uint128,
};
use neutron_sdk::bindings::query::{
    NeutronQuery, QueryRegisteredQueryResponse, QueryRegisteredQueryResultResponse,
};
use neutron_sdk::bindings::types::{
    decode_hex, Height, InterchainQueryResult, KVKey, KVKeys, RegisteredQuery, StorageValue,
};
use neutron_sdk::interchain_queries::helpers::decode_and_convert;
use neutron_sdk::interchain_queries::types::{
    QueryType, TransactionFilterItem, TransactionFilterOp, TransactionFilterValue,
};
use neutron_sdk::interchain_queries::v047::helpers::{
    create_account_denom_balance_key, create_fee_pool_key, create_gov_proposal_key,
    create_total_denom_key, create_validator_key,
};
use neutron_sdk::interchain_queries::v047::types::{
    Balances, FeePool, GovernmentProposal, Proposal, SigningInfo, StakingValidator, TallyResult,
    TotalSupply, Validator, ValidatorSigningInfo, RECIPIENT_FIELD, STAKING_PARAMS_KEY,
};

use neutron_sdk::interchain_queries::v047::queries::{
    BalanceResponse, DelegatorDelegationsResponse, FeePoolResponse, ProposalResponse,
    TotalSupplyResponse, ValidatorResponse, ValidatorSigningInfoResponse,
};
use neutron_sdk::NeutronError;
use schemars::_serde_json::to_string;

enum QueryParam {
    Keys(Vec<KVKey>),
    TransactionsFilter(String),
}

fn build_registered_query_response(
    id: u64,
    param: QueryParam,
    query_type: QueryType,
    last_submitted_result_local_height: u64,
) -> Binary {
    let mut resp = QueryRegisteredQueryResponse {
        registered_query: RegisteredQuery {
            id,
            owner: "".to_string(),
            keys: vec![],
            query_type,
            transactions_filter: "".to_string(),
            connection_id: "".to_string(),
            update_period: 0,
            last_submitted_result_local_height,
            last_submitted_result_remote_height: Height {
                revision_number: 0,
                revision_height: 0,
            },
            deposit: Vec::from([Coin {
                denom: "stake".to_string(),
                amount: Uint128::from_str("100").unwrap(),
            }]),
            submit_timeout: 0,
            registered_at_height: 0,
        },
    };
    match param {
        QueryParam::Keys(keys) => resp.registered_query.keys = keys,
        QueryParam::TransactionsFilter(transactions_filter) => {
            resp.registered_query.transactions_filter = transactions_filter
        }
    }

    Binary::from(to_string(&resp).unwrap().as_bytes())
}

fn build_interchain_query_bank_total_denom_value(denom: String, amount: String) -> StorageValue {
    let bank_total_key = create_total_denom_key(denom).unwrap();

    let amount = amount.as_bytes().to_vec();

    StorageValue {
        storage_prefix: "".to_string(),
        key: Binary(bank_total_key),
        value: Binary(amount),
    }
}

fn build_interchain_query_distribution_fee_pool_response(denom: String, amount: String) -> Binary {
    let fee_pool_key = create_fee_pool_key().unwrap();

    let community_pool_amount = CosmosDecCoin { denom, amount };

    let fee_pool = CosmosFeePool {
        community_pool: vec![community_pool_amount],
    };

    let s = StorageValue {
        storage_prefix: "".to_string(),
        key: Binary(fee_pool_key),
        value: Binary(fee_pool.encode_to_vec()),
    };
    Binary::from(
        to_string(&QueryRegisteredQueryResultResponse {
            result: InterchainQueryResult {
                kv_results: vec![s],
                height: 123456,
                revision: 2,
            },
        })
        .unwrap()
        .as_bytes(),
    )
}

fn build_interchain_query_staking_validator_value(validator: String) -> StorageValue {
    let operator_address = decode_and_convert(validator.as_str()).unwrap();
    let validator_key = create_validator_key(operator_address).unwrap();

    let validator = CosmosValidator {
        operator_address: validator,
        consensus_pubkey: Some(Any {
            type_url: "".to_string(),
            value: vec![],
        }),
        status: 1,
        tokens: "1".to_string(),
        jailed: false,
        delegator_shares: "1".to_string(),
        description: None,
        unbonding_height: 0,
        unbonding_time: None,
        commission: None,
        min_self_delegation: "1".to_string(),
    };

    StorageValue {
        storage_prefix: "".to_string(),
        key: Binary(validator_key),
        value: Binary(validator.encode_to_vec()),
    }
}

fn build_interchain_query_validator_signing_info_value(
    validator: String,
    jailed_until: Option<prost_types::Timestamp>,
) -> StorageValue {
    let operator_address = decode_and_convert(validator.as_str()).unwrap();
    let validator_key = create_validator_key(operator_address).unwrap();

    let validator = CosmosValidatorSigningInfo {
        address: validator,
        start_height: 1,
        index_offset: 20,
        jailed_until,
        tombstoned: false,
        missed_blocks_counter: 13,
    };

    StorageValue {
        storage_prefix: "".to_string(),
        key: Binary(validator_key),
        value: Binary(validator.encode_to_vec()),
    }
}

fn build_interchain_query_gov_proposal_value(proposal_id: u64) -> StorageValue {
    let proposal_key = create_gov_proposal_key(proposal_id).unwrap();

    let proposal = CosmosProposal {
        proposal_id,
        content: Some(Any {
            type_url: "/cosmos.gov.v1beta1.TextProposal".to_string(),
            value: vec![],
        }),
        status: 1,
        final_tally_result: Some(CosmosTallyResult {
            abstain: "0".to_string(),
            yes: "0".to_string(),
            no: "0".to_string(),
            no_with_veto: "0".to_string(),
        }),
        deposit_end_time: None,
        submit_time: None,
        total_deposit: Vec::from([CosmosCoin {
            denom: "stake".to_string(),
            amount: "100".to_string(),
        }]),
        voting_start_time: None,
        voting_end_time: None,
    };

    StorageValue {
        storage_prefix: "".to_string(),
        key: Binary(proposal_key),
        value: Binary(proposal.encode_to_vec()),
    }
}

fn build_interchain_query_balance_response(addr: Addr, denom: String, amount: String) -> Binary {
    let converted_addr_bytes = decode_and_convert(addr.as_str()).unwrap();

    let balance_key = create_account_denom_balance_key(converted_addr_bytes, denom).unwrap();

    let s = StorageValue {
        storage_prefix: "".to_string(),
        key: Binary(balance_key),
        value: Binary(amount.into_bytes()),
    };
    Binary::from(
        to_string(&QueryRegisteredQueryResultResponse {
            result: InterchainQueryResult {
                kv_results: vec![s],
                height: 123456,
                revision: 2,
            },
        })
        .unwrap()
        .as_bytes(),
    )
}

// registers an interchain query
fn register_query(
    deps: &mut OwnedDeps<MockStorage, MockApi, WasmMockQuerier, NeutronQuery>,
    env: Env,
    info: MessageInfo,
    msg: ExecuteMsg,
) -> KVKeys {
    let reg_msgs = execute(deps.as_mut(), env, info, msg).unwrap();
    for attr in reg_msgs.attributes {
        if attr.key == "kv_keys" && !attr.value.is_empty() {
            return KVKeys::from_string(attr.value).unwrap();
        }
    }

    KVKeys(vec![])
}

#[test]
fn test_query_balance() {
    let mut deps = dependencies(&[]);

    let msg = ExecuteMsg::RegisterBalanceQuery {
        connection_id: "connection".to_string(),
        update_period: 10,
        addr: "osmo1yz54ncxj9csp7un3xled03q6thrrhy9cztkfzs".to_string(),
        denom: "uosmo".to_string(),
    };

    let keys = register_query(&mut deps, mock_env(), mock_info("", &[]), msg);

    let registered_query =
        build_registered_query_response(1, QueryParam::Keys(keys.0), QueryType::KV, 987);

    deps.querier.add_registered_queries(1, registered_query);
    deps.querier.add_query_response(
        1,
        build_interchain_query_balance_response(
            Addr::unchecked("osmo1yz54ncxj9csp7un3xled03q6thrrhy9cztkfzs"),
            "uosmo".to_string(),
            "8278104".to_string(),
        ),
    );
    let query_balance = QueryMsg::Balance { query_id: 1 };
    let resp: BalanceResponse =
        from_json(query(deps.as_ref(), mock_env(), query_balance).unwrap()).unwrap();
    assert_eq!(
        resp,
        BalanceResponse {
            last_submitted_local_height: 987,
            balances: Balances {
                coins: vec![Coin::new(8278104u128, "uosmo")]
            },
        }
    )
}

#[test]
fn test_bank_total_supply_query() {
    let mut deps = dependencies(&[]);

    let denoms = vec!["uosmo".to_string(), "uatom".to_string()];

    let msg = ExecuteMsg::RegisterBankTotalSupplyQuery {
        connection_id: "connection".to_string(),
        update_period: 10,
        denoms: denoms.clone(),
    };

    let keys = register_query(&mut deps, mock_env(), mock_info("", &[]), msg);

    let registered_query =
        build_registered_query_response(1, QueryParam::Keys(keys.0), QueryType::KV, 987);

    let mut kv_results: Vec<StorageValue> = vec![];

    for denom in denoms {
        let value =
            build_interchain_query_bank_total_denom_value(denom.to_string(), "8278104".to_string());
        kv_results.push(value);
    }

    let total_supply_response = QueryRegisteredQueryResultResponse {
        result: InterchainQueryResult {
            kv_results,
            height: 0,
            revision: 0,
        },
    };

    deps.querier.add_registered_queries(1, registered_query);
    deps.querier
        .add_query_response(1, to_json_binary(&total_supply_response).unwrap());
    let bank_total_balance = QueryMsg::BankTotalSupply { query_id: 1 };

    let resp: TotalSupplyResponse =
        from_json(query(deps.as_ref(), mock_env(), bank_total_balance).unwrap()).unwrap();
    assert_eq!(
        resp,
        TotalSupplyResponse {
            last_submitted_local_height: 987,
            supply: TotalSupply {
                coins: vec![
                    Coin::new(8278104u128, "uosmo"),
                    Coin::new(8278104u128, "uatom"),
                ]
            },
        }
    );
}

#[test]
fn test_distribution_fee_pool_query() {
    let mut deps = dependencies(&[]);

    let msg = ExecuteMsg::RegisterDistributionFeePoolQuery {
        connection_id: "connection".to_string(),
        update_period: 10,
    };

    let keys = register_query(&mut deps, mock_env(), mock_info("", &[]), msg);

    let registered_query =
        build_registered_query_response(1, QueryParam::Keys(keys.0), QueryType::KV, 987);

    deps.querier.add_registered_queries(1, registered_query);
    deps.querier.add_query_response(
        1,
        build_interchain_query_distribution_fee_pool_response(
            "uosmo".to_string(),
            "8278104000000000000000000".to_string(), // 8278104 + 18 zeros
        ),
    );
    let fee_pool_balance = QueryMsg::DistributionFeePool { query_id: 1 };
    let resp: FeePoolResponse =
        from_json(query(deps.as_ref(), mock_env(), fee_pool_balance).unwrap()).unwrap();
    assert_eq!(
        resp,
        FeePoolResponse {
            last_submitted_local_height: 987,
            pool: FeePool {
                coins: vec![Coin::new(8278104u128, "uosmo")]
            },
        }
    )
}

#[test]
fn test_gov_proposals_query() {
    let mut deps = dependencies(&[]);

    let proposals_ids = vec![1, 2, 3];

    let msg = ExecuteMsg::RegisterGovernmentProposalsQuery {
        connection_id: "connection".to_string(),
        proposals_ids: proposals_ids.clone(),
        update_period: 10,
    };

    let keys = register_query(&mut deps, mock_env(), mock_info("", &[]), msg);

    let registered_query =
        build_registered_query_response(1, QueryParam::Keys(keys.0), QueryType::KV, 987);

    let mut kv_results: Vec<StorageValue> = vec![];

    for id in proposals_ids {
        let value = build_interchain_query_gov_proposal_value(id);
        kv_results.push(value);
    }

    let proposals_response = QueryRegisteredQueryResultResponse {
        result: InterchainQueryResult {
            kv_results,
            height: 0,
            revision: 0,
        },
    };

    deps.querier.add_registered_queries(1, registered_query);
    deps.querier
        .add_query_response(1, to_json_binary(&proposals_response).unwrap());

    let government_proposal = QueryMsg::GovernmentProposals { query_id: 1 };
    let resp: ProposalResponse =
        from_json(query(deps.as_ref(), mock_env(), government_proposal).unwrap()).unwrap();
    assert_eq!(
        resp,
        ProposalResponse {
            last_submitted_local_height: 987,
            proposals: GovernmentProposal {
                proposals: vec![
                    Proposal {
                        proposal_id: 1,
                        proposal_type: Some("/cosmos.gov.v1beta1.TextProposal".to_string()),
                        total_deposit: Vec::from([Coin {
                            denom: "stake".to_string(),
                            amount: Uint128::from_str("100").unwrap(),
                        }]),
                        status: 1,
                        submit_time: None,
                        deposit_end_time: None,
                        voting_end_time: None,
                        voting_start_time: None,
                        final_tally_result: Some(TallyResult {
<<<<<<< HEAD
                            abstain: Uint128::zero(),
                            yes: Uint128::zero(),
                            no: Uint128::zero(),
                            no_with_veto: Uint128::zero()
                        })
=======
                            abstain: "0".to_string(),
                            yes: "0".to_string(),
                            no: "0".to_string(),
                            no_with_veto: "0".to_string(),
                        }),
>>>>>>> ebdffb37
                    },
                    Proposal {
                        proposal_id: 2,
                        proposal_type: Some("/cosmos.gov.v1beta1.TextProposal".to_string()),
                        total_deposit: Vec::from([Coin {
                            denom: "stake".to_string(),
                            amount: Uint128::from_str("100").unwrap(),
                        }]),
                        status: 1,
                        submit_time: None,
                        deposit_end_time: None,
                        voting_end_time: None,
                        voting_start_time: None,
                        final_tally_result: Some(TallyResult {
<<<<<<< HEAD
                            abstain: Uint128::zero(),
                            yes: Uint128::zero(),
                            no: Uint128::zero(),
                            no_with_veto: Uint128::zero()
                        })
=======
                            abstain: "0".to_string(),
                            yes: "0".to_string(),
                            no: "0".to_string(),
                            no_with_veto: "0".to_string(),
                        }),
>>>>>>> ebdffb37
                    },
                    Proposal {
                        proposal_id: 3,
                        proposal_type: Some("/cosmos.gov.v1beta1.TextProposal".to_string()),
                        total_deposit: Vec::from([Coin {
                            denom: "stake".to_string(),
                            amount: Uint128::from_str("100").unwrap(),
                        }]),
                        status: 1,
                        submit_time: None,
                        deposit_end_time: None,
                        voting_end_time: None,
                        voting_start_time: None,
                        final_tally_result: Some(TallyResult {
<<<<<<< HEAD
                            abstain: Uint128::zero(),
                            yes: Uint128::zero(),
                            no: Uint128::zero(),
                            no_with_veto: Uint128::zero()
                        })
                    }
=======
                            abstain: "0".to_string(),
                            yes: "0".to_string(),
                            no: "0".to_string(),
                            no_with_veto: "0".to_string(),
                        }),
                    },
>>>>>>> ebdffb37
                ]
            },
        }
    )
}

#[test]
fn test_staking_validators_query() {
    let mut deps = dependencies(&[]);
    let validators = vec![
        "cosmosvaloper132juzk0gdmwuxvx4phug7m3ymyatxlh9734g4w".to_string(),
        "cosmosvaloper1sjllsnramtg3ewxqwwrwjxfgc4n4ef9u2lcnj0".to_string(),
    ];

    let msg = ExecuteMsg::RegisterStakingValidatorsQuery {
        connection_id: "connection".to_string(),
        update_period: 10,
        validators: validators.clone(),
    };

    let keys = register_query(&mut deps, mock_env(), mock_info("", &[]), msg);

    let registered_query =
        build_registered_query_response(1, QueryParam::Keys(keys.0), QueryType::KV, 987);

    let mut kv_results: Vec<StorageValue> = vec![];

    for validator in validators {
        let value = build_interchain_query_staking_validator_value(validator);
        kv_results.push(value);
    }

    let validators_response = QueryRegisteredQueryResultResponse {
        result: InterchainQueryResult {
            kv_results,
            height: 0,
            revision: 0,
        },
    };

    deps.querier.add_registered_queries(1, registered_query);
    deps.querier
        .add_query_response(1, to_json_binary(&validators_response).unwrap());
    let staking_validators = QueryMsg::StakingValidators { query_id: 1 };
    let resp: ValidatorResponse =
        from_json(query(deps.as_ref(), mock_env(), staking_validators).unwrap()).unwrap();
    assert_eq!(
        resp,
        ValidatorResponse {
            last_submitted_local_height: 987,
            validator: StakingValidator {
                validators: vec![
                    Validator {
                        operator_address: "cosmosvaloper132juzk0gdmwuxvx4phug7m3ymyatxlh9734g4w"
                            .to_string(),
                        status: 1,
                        consensus_pubkey: Some(vec!()),
                        tokens: "1".to_string(),
                        jailed: false,
                        delegator_shares: "1".to_string(),
                        unbonding_height: 0,
                        unbonding_time: None,
                        min_self_delegation: Decimal::from_str("1").unwrap(),
                        moniker: None,
                        identity: None,
                        website: None,
                        security_contact: None,
                        details: None,
                        rate: None,
                        max_rate: None,
                        max_change_rate: None,
                        update_time: None,
                    },
                    Validator {
                        operator_address: "cosmosvaloper1sjllsnramtg3ewxqwwrwjxfgc4n4ef9u2lcnj0"
                            .to_string(),
                        status: 1,
                        consensus_pubkey: Some(vec!()),
                        tokens: "1".to_string(),
                        jailed: false,
                        delegator_shares: "1".to_string(),
                        unbonding_height: 0,
                        unbonding_time: None,
                        min_self_delegation: Decimal::from_str("1").unwrap(),
                        moniker: None,
                        identity: None,
                        website: None,
                        security_contact: None,
                        details: None,
                        rate: None,
                        max_rate: None,
                        max_change_rate: None,
                        update_time: None,
                    },
                ]
            },
        }
    )
}

#[test]
fn test_validators_signing_infos_query() {
    let mut deps = dependencies(&[]);
    let validators = vec![
        (
            "cosmosvaloper132juzk0gdmwuxvx4phug7m3ymyatxlh9734g4w".to_string(),
            None,
        ),
        (
            "cosmosvaloper1sjllsnramtg3ewxqwwrwjxfgc4n4ef9u2lcnj0".to_string(),
            Some(prost_types::Timestamp {
                seconds: 1203981203,
                nanos: 123123,
            }),
        ),
    ];

    let msg = ExecuteMsg::RegisterValidatorsSigningInfosQuery {
        connection_id: "connection".to_string(),
        update_period: 10,
        validators: validators.clone().into_iter().map(|(v, _)| v).collect(),
    };

    let keys = register_query(&mut deps, mock_env(), mock_info("", &[]), msg);

    let registered_query =
        build_registered_query_response(1, QueryParam::Keys(keys.0), QueryType::KV, 987);

    let mut kv_results: Vec<StorageValue> = vec![];

    for validator in validators {
        let value = build_interchain_query_validator_signing_info_value(validator.0, validator.1);
        kv_results.push(value);
    }

    let validators_response = QueryRegisteredQueryResultResponse {
        result: InterchainQueryResult {
            kv_results,
            height: 0,
            revision: 0,
        },
    };

    deps.querier.add_registered_queries(1, registered_query);
    deps.querier
        .add_query_response(1, to_json_binary(&validators_response).unwrap());
    let staking_validators = QueryMsg::ValidatorsSigningInfos { query_id: 1 };
    let resp: ValidatorSigningInfoResponse =
        from_json(query(deps.as_ref(), mock_env(), staking_validators).unwrap()).unwrap();
    assert_eq!(
        resp,
        ValidatorSigningInfoResponse {
            last_submitted_local_height: 987,
            signing_infos: SigningInfo {
                signing_infos: vec![
                    ValidatorSigningInfo {
                        address: "cosmosvaloper132juzk0gdmwuxvx4phug7m3ymyatxlh9734g4w".to_string(),
                        start_height: 1,
                        index_offset: 20,
                        jailed_until: None,
                        tombstoned: false,
                        missed_blocks_counter: 13,
                    },
                    ValidatorSigningInfo {
                        address: "cosmosvaloper1sjllsnramtg3ewxqwwrwjxfgc4n4ef9u2lcnj0".to_string(),
                        start_height: 1,
                        index_offset: 20,
                        jailed_until: Some(1203981203),
                        tombstoned: false,
                        missed_blocks_counter: 13,
                    },
                ]
            },
        }
    )
}

#[test]
fn test_query_delegator_delegations() {
    let mut deps = dependencies(&[]);

    let msg = ExecuteMsg::RegisterDelegatorDelegationsQuery {
        connection_id: "connection".to_string(),
        update_period: 10,
        delegator: "osmo1yz54ncxj9csp7un3xled03q6thrrhy9cztkfzs".to_string(),
        validators: vec![
            "osmovaloper1r2u5q6t6w0wssrk6l66n3t2q3dw2uqny4gj2e3".to_string(),
            "osmovaloper1ej2es5fjztqjcd4pwa0zyvaevtjd2y5w37wr9t".to_string(),
            "osmovaloper1lzhlnpahvznwfv4jmay2tgaha5kmz5qxwmj9we".to_string(),
        ],
    };

    let keys = register_query(&mut deps, mock_env(), mock_info("", &[]), msg);

    let delegations_response = QueryRegisteredQueryResultResponse {
        result: InterchainQueryResult {
            // response for `RegisterDelegatorDelegationsQuery` with necessary KV values to test reconstruction logic.
            // The values are taken from osmosis network
            kv_results: vec![
                // params value of staking module for key 'staking/params'
                // value: Params
                StorageValue {
                    storage_prefix: "staking".to_string(),
                    key: Binary::from([STAKING_PARAMS_KEY]),
                    value: Binary::from(BASE64_STANDARD.decode("CgQIgN9uEGQYByCQTioFdWF0b20yATA6FC0xMDAwMDAwMDAwMDAwMDAwMDAwQhMxMDAwMDAwMDAwMDAwMDAwMDAwShMxMDAwMDAwMDAwMDAwMDAwMDAw").unwrap()),
                },
                // delegation
                // from: osmo1yz54ncxj9csp7un3xled03q6thrrhy9cztkfzs
                // to: osmovaloper1r2u5q6t6w0wssrk6l66n3t2q3dw2uqny4gj2e3
                // delegation_shares: "5177628000000000000000000"
                StorageValue {
                    storage_prefix: "staking".to_string(),
                    key: Binary::from(decode_hex("311420a959e0d22e201f727137f2d7c41a5dc63b90b8141ab940697a73dd080edafeb538ad408b5cae0264").unwrap()),
                    value: Binary::from(BASE64_STANDARD.decode("Citvc21vMXl6NTRuY3hqOWNzcDd1bjN4bGVkMDNxNnRocnJoeTljenRrZnpzEjJvc21vdmFsb3BlcjFyMnU1cTZ0Nncwd3Nzcms2bDY2bjN0MnEzZHcydXFueTRnajJlMxoZNTE3NzYyODAwMDAwMDAwMDAwMDAwMDAwMA==").unwrap()),
                },
                // validator: osmovaloper1r2u5q6t6w0wssrk6l66n3t2q3dw2uqny4gj2e3
                // delegator_shares: "2845862840643000000000000000000"
                // total tokens: "2845862840643"
                StorageValue {
                    storage_prefix: "staking".to_string(),
                    key: Binary::from(decode_hex("21141ab940697a73dd080edafeb538ad408b5cae0264").unwrap()),
                    value: Binary::from(BASE64_STANDARD.decode("CjJvc21vdmFsb3BlcjFyMnU1cTZ0Nncwd3Nzcms2bDY2bjN0MnEzZHcydXFueTRnajJlMxJDCh0vY29zbW9zLmNyeXB0by5lZDI1NTE5LlB1YktleRIiCiCaZhCbacCetQorko3LfUUJX2UEyX38qBGVri8GyH8lcCADKg0yODQ1ODYyODQwNjQzMh8yODQ1ODYyODQwNjQzMDAwMDAwMDAwMDAwMDAwMDAwOqQCChRzdHJhbmdlbG92ZS12ZW50dXJlcxIQRDBEOEI4MEYxQzVDNzBCNRocaHR0cHM6Ly9zdHJhbmdlbG92ZS52ZW50dXJlcyrbAScuLi5iZWNhdXNlIG9mIHRoZSBhdXRvbWF0ZWQgYW5kIGlycmV2b2NhYmxlIGRlY2lzaW9uLW1ha2luZyBwcm9jZXNzIHdoaWNoIHJ1bGVzIG91dCBodW1hbiBtZWRkbGluZywgdGhlIERvb21zZGF5IG1hY2hpbmUgaXMgdGVycmlmeWluZyBhbmQgc2ltcGxlIHRvIHVuZGVyc3RhbmQgYW5kIGNvbXBsZXRlbHkgY3JlZGlibGUgYW5kIGNvbnZpbmNpbmcuJyAtIERyLiBTdHJhbmdlbG92ZUoAUkwKPAoRNTAwMDAwMDAwMDAwMDAwMDASEzEwMDAwMDAwMDAwMDAwMDAwMDAaEjUwMDAwMDAwMDAwMDAwMDAwMBIMCPetyYYGEKPoosUCWgEx").unwrap()),
                },
                // delegation
                // from: osmo1yz54ncxj9csp7un3xled03q6thrrhy9cztkfzs
                // to: osmovaloper1ej2es5fjztqjcd4pwa0zyvaevtjd2y5w37wr9t
                // delegation_shares: "29620221000000000000000000"
                StorageValue {
                    storage_prefix: "staking".to_string(),
                    key: Binary::from(decode_hex("311420a959e0d22e201f727137f2d7c41a5dc63b90b814cc9598513212c12c36a1775e2233b962e4d5128e").unwrap()),
                    value: Binary::from(BASE64_STANDARD.decode("Citvc21vMXl6NTRuY3hqOWNzcDd1bjN4bGVkMDNxNnRocnJoeTljenRrZnpzEjJvc21vdmFsb3BlcjFlajJlczVmanp0cWpjZDRwd2Ewenl2YWV2dGpkMnk1dzM3d3I5dBoaMjk2MjAyMjEwMDAwMDAwMDAwMDAwMDAwMDA=").unwrap()),
                },
                // validator: osmovaloper1ej2es5fjztqjcd4pwa0zyvaevtjd2y5w37wr9t
                // delegator_shares: "3054477259038000000000000000000"
                // total tokens: "3054477259038"
                StorageValue {
                    storage_prefix: "staking".to_string(),
                    key: Binary::from(decode_hex("2114cc9598513212c12c36a1775e2233b962e4d5128e").unwrap()),
                    value: Binary::from(BASE64_STANDARD.decode("CjJvc21vdmFsb3BlcjFlajJlczVmanp0cWpjZDRwd2Ewenl2YWV2dGpkMnk1dzM3d3I5dBJDCh0vY29zbW9zLmNyeXB0by5lZDI1NTE5LlB1YktleRIiCiA27dgAuZV/uS9FdsILGWLBw8eYPy+ZEyv1Df2VsrjXDiADKg0zMDU0NDc3MjU5MDM4Mh8zMDU0NDc3MjU5MDM4MDAwMDAwMDAwMDAwMDAwMDAwOoEBChFGcmVucyAo8J+knSzwn6SdKRIQQzQ3ODQ1MjI2NjYyQUY0NxoSaHR0cHM6Ly9mcmVucy5hcm15IhtzZWN1cml0eUBraWRzb250aGVibG9jay54eXoqKVlvdXIgZnJpZW5kbHkgdmFsaWRhdG9yIGZvciBjb3Ntb3MgY2hhaW5zQP3HpQFKCwj3zq6PBhCfrO86UkoKOgoRNTAwMDAwMDAwMDAwMDAwMDASEjUwMDAwMDAwMDAwMDAwMDAwMBoRNTAwMDAwMDAwMDAwMDAwMDASDAjg1rSQBhDkudCDAVoDNTAw").unwrap()),
                },
                // delegation
                // from: osmo1yz54ncxj9csp7un3xled03q6thrrhy9cztkfzs
                // to: osmovaloper1lzhlnpahvznwfv4jmay2tgaha5kmz5qxwmj9we
                // delegation_shares: "219920000000000000000000"
                StorageValue {
                    storage_prefix: "staking".to_string(),
                    key: Binary::from(decode_hex("311420a959e0d22e201f727137f2d7c41a5dc63b90b814f8aff987b760a6e4b2b2df48a5a3b7ed2db15006").unwrap()),
                    value: Binary::from(BASE64_STANDARD.decode("Citvc21vMXl6NTRuY3hqOWNzcDd1bjN4bGVkMDNxNnRocnJoeTljenRrZnpzEjJvc21vdmFsb3BlcjFsemhsbnBhaHZ6bndmdjRqbWF5MnRnYWhhNWttejVxeHdtajl3ZRoYMjE5OTIwMDAwMDAwMDAwMDAwMDAwMDAw").unwrap()),
                },
                // validator: osmovaloper1lzhlnpahvznwfv4jmay2tgaha5kmz5qxwmj9we
                // delegator_shares: "3201438898476000000000000000000"
                // total tokens: "3201438898476"
                StorageValue {
                    storage_prefix: "staking".to_string(),
                    key: Binary::from(decode_hex("2114f8aff987b760a6e4b2b2df48a5a3b7ed2db15006").unwrap()),
                    value: Binary::from(BASE64_STANDARD.decode("CjJvc21vdmFsb3BlcjFsemhsbnBhaHZ6bndmdjRqbWF5MnRnYWhhNWttejVxeHdtajl3ZRJDCh0vY29zbW9zLmNyeXB0by5lZDI1NTE5LlB1YktleRIiCiBPXCnkQvO+pU6oGbp4ZiJBBZ7RNoLYtXYFOEdpXGH+uSADKg0zMjAxNDM4ODk4NDc2Mh8zMjAxNDM4ODk4NDc2MDAwMDAwMDAwMDAwMDAwMDAwOp8CCgtDaXRhZGVsLm9uZRIQRUJCMDNFQjRCQjRDRkNBNxoTaHR0cHM6Ly9jaXRhZGVsLm9uZSroAUNpdGFkZWwub25lIGlzIGEgbXVsdGktYXNzZXQgbm9uLWN1c3RvZGlhbCBzdGFraW5nIHBsYXRmb3JtIHRoYXQgbGV0cyBhbnlvbmUgYmVjb21lIGEgcGFydCBvZiBkZWNlbnRyYWxpemVkIGluZnJhc3RydWN0dXJlIGFuZCBlYXJuIHBhc3NpdmUgaW5jb21lLiBTdGFrZSB3aXRoIG91ciBub2RlcyBvciBhbnkgb3RoZXIgdmFsaWRhdG9yIGFjcm9zcyBtdWx0aXBsZSBuZXR3b3JrcyBpbiBhIGZldyBjbGlja3NKAFJECjoKETUwMDAwMDAwMDAwMDAwMDAwEhIyMDAwMDAwMDAwMDAwMDAwMDAaETMwMDAwMDAwMDAwMDAwMDAwEgYIkKKzhgZaATE=").unwrap()),
                },
            ],
            height: 0,
            revision: 0,
        },
    };

    let registered_query =
        build_registered_query_response(1, QueryParam::Keys(keys.0), QueryType::KV, 987);

    deps.querier
        .add_query_response(1, to_json_binary(&delegations_response).unwrap());
    deps.querier.add_registered_queries(1, registered_query);

    let query_delegations = QueryMsg::GetDelegations { query_id: 1 };
    let resp: DelegatorDelegationsResponse =
        from_json(query(deps.as_ref(), mock_env(), query_delegations).unwrap()).unwrap();

    assert_eq!(
        resp,
        DelegatorDelegationsResponse {
            last_submitted_local_height: 987,
            delegations: vec![
                Delegation {
                    delegator: Addr::unchecked("osmo1yz54ncxj9csp7un3xled03q6thrrhy9cztkfzs"),
                    validator: "osmovaloper1r2u5q6t6w0wssrk6l66n3t2q3dw2uqny4gj2e3".to_string(),
                    amount: Coin::new(5177628u128, "uatom".to_string()),
                },
                Delegation {
                    delegator: Addr::unchecked("osmo1yz54ncxj9csp7un3xled03q6thrrhy9cztkfzs"),
                    validator: "osmovaloper1ej2es5fjztqjcd4pwa0zyvaevtjd2y5w37wr9t".to_string(),
                    amount: Coin::new(29620221u128, "uatom".to_string()),
                },
                Delegation {
                    delegator: Addr::unchecked("osmo1yz54ncxj9csp7un3xled03q6thrrhy9cztkfzs"),
                    validator: "osmovaloper1lzhlnpahvznwfv4jmay2tgaha5kmz5qxwmj9we".to_string(),
                    amount: Coin::new(219920u128, "uatom".to_string()),
                },
            ],
        }
    )
}

#[test]
fn test_sudo_tx_query_result_callback() {
    let mut deps = dependencies(&[]);
    let env = mock_env();
    let watched_addr: String = "neutron1fj6yqrkpw6fmp7f7jhj57dujfpwal4m25dafzx".to_string();
    let query_id: u64 = 1u64;
    let height: u64 = 1u64;
    let msg = ExecuteMsg::RegisterTransfersQuery {
        connection_id: "connection".to_string(),
        update_period: 1u64,
        recipient: watched_addr.clone(),
        min_height: None,
    };
    execute(deps.as_mut(), env.clone(), mock_info("", &[]), msg).unwrap();
    let registered_query = build_registered_query_response(
        1,
        QueryParam::TransactionsFilter(
            to_string(&vec![&TransactionFilterItem {
                field: RECIPIENT_FIELD.to_string(),
                op: TransactionFilterOp::Eq,
                value: TransactionFilterValue::String(watched_addr.clone()),
            }])
            .unwrap(),
        ),
        QueryType::TX,
        0,
    );
    deps.querier.add_registered_queries(1, registered_query);

    // simulate neutron's SudoTxQueryResult call with the following payload:
    // a sending from neutron10h9stc5v6ntgeygf5xf945njqq5h32r54rf7kf to watched_addr of 10000 stake
    let data: Binary = Binary::from(BASE64_STANDARD.decode("CpMBCpABChwvY29zbW9zLmJhbmsudjFiZXRhMS5Nc2dTZW5kEnAKLm5ldXRyb24xMGg5c3RjNXY2bnRnZXlnZjV4Zjk0NW5qcXE1aDMycjU0cmY3a2YSLm5ldXRyb24xZmo2eXFya3B3NmZtcDdmN2poajU3ZHVqZnB3YWw0bTI1ZGFmengaDgoFc3Rha2USBTEwMDAwEmcKUApGCh8vY29zbW9zLmNyeXB0by5zZWNwMjU2azEuUHViS2V5EiMKIQJPYibh+Zef13ZkulPqI27rV5xswZ0H/vh1Tnymp1RHPhIECgIIARgAEhMKDQoFc3Rha2USBDEwMDAQwJoMGkAIiXNJXmA57KhyaWpKcLLr3602A5+hlvv/b4PgcDDm9y0qikC+biNZXin1dEMpHOvX9DwOWJ9utv6EKljiSyfT").unwrap());
    sudo_tx_query_result(
        deps.as_mut(),
        env.clone(),
        query_id,
        Height {
            revision_number: 0,
            revision_height: height,
        },
        data,
    )
    .unwrap();

    // ensure the callback has worked and contract's state has changed
    let txs = RECIPIENT_TXS.load(&deps.storage, &watched_addr).unwrap();
    assert_eq!(
        txs,
        Vec::from([Transfer {
            recipient: watched_addr.clone(),
            sender: "neutron10h9stc5v6ntgeygf5xf945njqq5h32r54rf7kf".to_string(),
            denom: "stake".to_string(),
            amount: "10000".to_string(),
        }])
    );

    // simulate neutron's SudoTxQueryResult call with the following payload:
    // a sending from neutron10h9stc5v6ntgeygf5xf945njqq5h32r54rf7kf to another addr of 10000 stake
    let data: Binary = Binary::from(BASE64_STANDARD.decode("CpMBCpABChwvY29zbW9zLmJhbmsudjFiZXRhMS5Nc2dTZW5kEnAKLm5ldXRyb24xMGg5c3RjNXY2bnRnZXlnZjV4Zjk0NW5qcXE1aDMycjU0cmY3a2YSLm5ldXRyb24xNHV4dnUyMmxocmF6eXhhZGFxdjVkNmxzd3UwcDI3NmxsN2hya2waDgoFc3Rha2USBTEwMDAwEmcKUApGCh8vY29zbW9zLmNyeXB0by5zZWNwMjU2azEuUHViS2V5EiMKIQJPYibh+Zef13ZkulPqI27rV5xswZ0H/vh1Tnymp1RHPhIECgIIARgAEhMKDQoFc3Rha2USBDEwMDAQwJoMGkBEv2CW/0gIrankNl4aGs9LXy2BKA6kAWyl4MUxmXnbnjRpgaNbQIyo4i7nUgVsuOpqzAdudM2M53OSU0Dmo5tF").unwrap());
    let res = sudo_tx_query_result(
        deps.as_mut(),
        env.clone(),
        query_id,
        Height {
            revision_number: 0,
            revision_height: height,
        },
        data,
    );

    // ensure the callback has returned an error and contract's state hasn't changed
    assert_eq!(
        res.unwrap_err(),
        NeutronError::Std(StdError::generic_err(
            "failed to find a matching transaction message",
        ))
    );
    let txs = RECIPIENT_TXS.load(&deps.storage, &watched_addr).unwrap();
    assert_eq!(
        txs,
        Vec::from([Transfer {
            recipient: watched_addr.clone(),
            sender: "neutron10h9stc5v6ntgeygf5xf945njqq5h32r54rf7kf".to_string(),
            denom: "stake".to_string(),
            amount: "10000".to_string(),
        }])
    );

    // simulate neutron's SudoTxQueryResult call with the following payload:
    // a sending from neutron10h9stc5v6ntgeygf5xf945njqq5h32r54rf7kf to watched_addr of 10000 stake
    let data: Binary = Binary::from(BASE64_STANDARD.decode("CpMBCpABChwvY29zbW9zLmJhbmsudjFiZXRhMS5Nc2dTZW5kEnAKLm5ldXRyb24xMGg5c3RjNXY2bnRnZXlnZjV4Zjk0NW5qcXE1aDMycjU0cmY3a2YSLm5ldXRyb24xZmo2eXFya3B3NmZtcDdmN2poajU3ZHVqZnB3YWw0bTI1ZGFmengaDgoFc3Rha2USBTEwMDAwEmcKUApGCh8vY29zbW9zLmNyeXB0by5zZWNwMjU2azEuUHViS2V5EiMKIQJPYibh+Zef13ZkulPqI27rV5xswZ0H/vh1Tnymp1RHPhIECgIIARgAEhMKDQoFc3Rha2USBDEwMDAQwJoMGkAIiXNJXmA57KhyaWpKcLLr3602A5+hlvv/b4PgcDDm9y0qikC+biNZXin1dEMpHOvX9DwOWJ9utv6EKljiSyfT").unwrap());
    sudo_tx_query_result(
        deps.as_mut(),
        env,
        query_id,
        Height {
            revision_number: 0,
            revision_height: height,
        },
        data,
    )
    .unwrap();

    // ensure the callback has worked and contract's state has changed again
    let txs = RECIPIENT_TXS.load(&deps.storage, &watched_addr).unwrap();
    assert_eq!(
        txs,
        Vec::from([
            Transfer {
                recipient: watched_addr.clone(),
                sender: "neutron10h9stc5v6ntgeygf5xf945njqq5h32r54rf7kf".to_string(),
                denom: "stake".to_string(),
                amount: "10000".to_string(),
            },
            Transfer {
                recipient: watched_addr,
                sender: "neutron10h9stc5v6ntgeygf5xf945njqq5h32r54rf7kf".to_string(),
                denom: "stake".to_string(),
                amount: "10000".to_string(),
            }
        ])
    );
}

#[test]
fn test_sudo_tx_query_result_min_height_callback() {
    let mut deps = dependencies(&[]);
    let env = mock_env();
    let watched_addr: String = "neutron1fj6yqrkpw6fmp7f7jhj57dujfpwal4m25dafzx".to_string();
    let query_id: u64 = 1u64;
    let height: u64 = 1u64;
    let msg = ExecuteMsg::RegisterTransfersQuery {
        connection_id: "connection".to_string(),
        update_period: 1u64,
        recipient: watched_addr.clone(),
        min_height: Some(100000),
    };
    execute(deps.as_mut(), env.clone(), mock_info("", &[]), msg).unwrap();
    let registered_query = build_registered_query_response(
        1,
        QueryParam::TransactionsFilter(
            to_string(&vec![&TransactionFilterItem {
                field: RECIPIENT_FIELD.to_string(),
                op: TransactionFilterOp::Eq,
                value: TransactionFilterValue::String(watched_addr.clone()),
            }])
            .unwrap(),
        ),
        QueryType::TX,
        0,
    );
    deps.querier.add_registered_queries(1, registered_query);

    // simulate neutron's SudoTxQueryResult call with the following payload:
    // a sending from neutron10h9stc5v6ntgeygf5xf945njqq5h32r54rf7kf to watched_addr of 10000 stake
    let data: Binary = Binary::from(BASE64_STANDARD.decode("CpMBCpABChwvY29zbW9zLmJhbmsudjFiZXRhMS5Nc2dTZW5kEnAKLm5ldXRyb24xMGg5c3RjNXY2bnRnZXlnZjV4Zjk0NW5qcXE1aDMycjU0cmY3a2YSLm5ldXRyb24xZmo2eXFya3B3NmZtcDdmN2poajU3ZHVqZnB3YWw0bTI1ZGFmengaDgoFc3Rha2USBTEwMDAwEmcKUApGCh8vY29zbW9zLmNyeXB0by5zZWNwMjU2azEuUHViS2V5EiMKIQJPYibh+Zef13ZkulPqI27rV5xswZ0H/vh1Tnymp1RHPhIECgIIARgAEhMKDQoFc3Rha2USBDEwMDAQwJoMGkAIiXNJXmA57KhyaWpKcLLr3602A5+hlvv/b4PgcDDm9y0qikC+biNZXin1dEMpHOvX9DwOWJ9utv6EKljiSyfT").unwrap());
    sudo_tx_query_result(
        deps.as_mut(),
        env.clone(),
        query_id,
        Height {
            revision_number: 0,
            revision_height: height,
        },
        data,
    )
    .unwrap();

    // ensure the callback has worked and contract's state has changed
    let txs = RECIPIENT_TXS.load(&deps.storage, &watched_addr).unwrap();
    assert_eq!(
        txs,
        Vec::from([Transfer {
            recipient: watched_addr.clone(),
            sender: "neutron10h9stc5v6ntgeygf5xf945njqq5h32r54rf7kf".to_string(),
            denom: "stake".to_string(),
            amount: "10000".to_string(),
        }])
    );

    // simulate neutron's SudoTxQueryResult call with the following payload:
    // a sending from neutron10h9stc5v6ntgeygf5xf945njqq5h32r54rf7kf to another addr of 10000 stake
    let data: Binary = Binary::from(BASE64_STANDARD.decode("CpMBCpABChwvY29zbW9zLmJhbmsudjFiZXRhMS5Nc2dTZW5kEnAKLm5ldXRyb24xMGg5c3RjNXY2bnRnZXlnZjV4Zjk0NW5qcXE1aDMycjU0cmY3a2YSLm5ldXRyb24xNHV4dnUyMmxocmF6eXhhZGFxdjVkNmxzd3UwcDI3NmxsN2hya2waDgoFc3Rha2USBTEwMDAwEmcKUApGCh8vY29zbW9zLmNyeXB0by5zZWNwMjU2azEuUHViS2V5EiMKIQJPYibh+Zef13ZkulPqI27rV5xswZ0H/vh1Tnymp1RHPhIECgIIARgAEhMKDQoFc3Rha2USBDEwMDAQwJoMGkBEv2CW/0gIrankNl4aGs9LXy2BKA6kAWyl4MUxmXnbnjRpgaNbQIyo4i7nUgVsuOpqzAdudM2M53OSU0Dmo5tF").unwrap());
    let res = sudo_tx_query_result(
        deps.as_mut(),
        env.clone(),
        query_id,
        Height {
            revision_number: 0,
            revision_height: height,
        },
        data,
    );

    // ensure the callback has returned an error and contract's state hasn't changed
    assert_eq!(
        res.unwrap_err(),
        NeutronError::Std(StdError::generic_err(
            "failed to find a matching transaction message",
        ))
    );
    let txs = RECIPIENT_TXS.load(&deps.storage, &watched_addr).unwrap();
    assert_eq!(
        txs,
        Vec::from([Transfer {
            recipient: watched_addr.clone(),
            sender: "neutron10h9stc5v6ntgeygf5xf945njqq5h32r54rf7kf".to_string(),
            denom: "stake".to_string(),
            amount: "10000".to_string(),
        }])
    );

    // simulate neutron's SudoTxQueryResult call with the following payload:
    // a sending from neutron10h9stc5v6ntgeygf5xf945njqq5h32r54rf7kf to watched_addr of 10000 stake
    let data: Binary = Binary::from(BASE64_STANDARD.decode("CpMBCpABChwvY29zbW9zLmJhbmsudjFiZXRhMS5Nc2dTZW5kEnAKLm5ldXRyb24xMGg5c3RjNXY2bnRnZXlnZjV4Zjk0NW5qcXE1aDMycjU0cmY3a2YSLm5ldXRyb24xZmo2eXFya3B3NmZtcDdmN2poajU3ZHVqZnB3YWw0bTI1ZGFmengaDgoFc3Rha2USBTEwMDAwEmcKUApGCh8vY29zbW9zLmNyeXB0by5zZWNwMjU2azEuUHViS2V5EiMKIQJPYibh+Zef13ZkulPqI27rV5xswZ0H/vh1Tnymp1RHPhIECgIIARgAEhMKDQoFc3Rha2USBDEwMDAQwJoMGkAIiXNJXmA57KhyaWpKcLLr3602A5+hlvv/b4PgcDDm9y0qikC+biNZXin1dEMpHOvX9DwOWJ9utv6EKljiSyfT").unwrap());
    sudo_tx_query_result(
        deps.as_mut(),
        env,
        query_id,
        Height {
            revision_number: 0,
            revision_height: height,
        },
        data,
    )
    .unwrap();

    // ensure the callback has worked and contract's state has changed again
    let txs = RECIPIENT_TXS.load(&deps.storage, &watched_addr).unwrap();
    assert_eq!(
        txs,
        Vec::from([
            Transfer {
                recipient: watched_addr.clone(),
                sender: "neutron10h9stc5v6ntgeygf5xf945njqq5h32r54rf7kf".to_string(),
                denom: "stake".to_string(),
                amount: "10000".to_string(),
            },
            Transfer {
                recipient: watched_addr,
                sender: "neutron10h9stc5v6ntgeygf5xf945njqq5h32r54rf7kf".to_string(),
                denom: "stake".to_string(),
                amount: "10000".to_string(),
            }
        ])
    );
}<|MERGE_RESOLUTION|>--- conflicted
+++ resolved
@@ -439,19 +439,11 @@
                         voting_end_time: None,
                         voting_start_time: None,
                         final_tally_result: Some(TallyResult {
-<<<<<<< HEAD
                             abstain: Uint128::zero(),
                             yes: Uint128::zero(),
                             no: Uint128::zero(),
                             no_with_veto: Uint128::zero()
                         })
-=======
-                            abstain: "0".to_string(),
-                            yes: "0".to_string(),
-                            no: "0".to_string(),
-                            no_with_veto: "0".to_string(),
-                        }),
->>>>>>> ebdffb37
                     },
                     Proposal {
                         proposal_id: 2,
@@ -466,19 +458,11 @@
                         voting_end_time: None,
                         voting_start_time: None,
                         final_tally_result: Some(TallyResult {
-<<<<<<< HEAD
                             abstain: Uint128::zero(),
                             yes: Uint128::zero(),
                             no: Uint128::zero(),
                             no_with_veto: Uint128::zero()
                         })
-=======
-                            abstain: "0".to_string(),
-                            yes: "0".to_string(),
-                            no: "0".to_string(),
-                            no_with_veto: "0".to_string(),
-                        }),
->>>>>>> ebdffb37
                     },
                     Proposal {
                         proposal_id: 3,
@@ -493,21 +477,12 @@
                         voting_end_time: None,
                         voting_start_time: None,
                         final_tally_result: Some(TallyResult {
-<<<<<<< HEAD
                             abstain: Uint128::zero(),
                             yes: Uint128::zero(),
                             no: Uint128::zero(),
                             no_with_veto: Uint128::zero()
                         })
                     }
-=======
-                            abstain: "0".to_string(),
-                            yes: "0".to_string(),
-                            no: "0".to_string(),
-                            no_with_veto: "0".to_string(),
-                        }),
-                    },
->>>>>>> ebdffb37
                 ]
             },
         }
