[package]
name = "neutron_interchain_queries"
version = "0.1.0"
authors = ["pr0n00gler <misha.m@p2p.org>"]
edition = "2021"

exclude = [
  # Those files are rust-optimizer artifacts. You might want to commit them for convenience but they should not be part of the source code publication.
  "contract.wasm",
  "hash.txt",
]

[lib]
crate-type = ["cdylib", "rlib"]

[features]
# for more explicit tests, cargo test --features=backtraces
backtraces = ["cosmwasm-std/backtraces"]
library = []

[dependencies]
<<<<<<< HEAD
cosmwasm-std = { version = "1.3.0", features = ["staking"] }
cw2 = "1.1.0"
schemars = "0.8.10"
serde = { version = "1.0.149", default-features = false, features = ["derive"] }
neutron-sdk = { path = "../../packages/neutron-sdk", default-features = false, version = "0.7.0"}
base64 = "0.21.2"
cosmos-sdk-proto = { version = "0.16.0", default-features = false }
cw-storage-plus = { version = "1.1.0", features = ["iterator"]}
prost = "0.11"
serde-json-wasm = "0.5.1"
=======
cosmwasm-std = { workspace = true }
cw2 = { workspace = true }
schemars = { workspace = true }
serde = { workspace = true }
neutron-sdk = { path = "../../packages/neutron-sdk", default-features = false }
cosmos-sdk-proto = { workspace = true }
cw-storage-plus = { workspace = true }
serde-json-wasm = { workspace = true }
>>>>>>> 1d65cda8

[dev-dependencies]
base64 = { workspace = true }
cosmwasm-schema = { workspace = true }<|MERGE_RESOLUTION|>--- conflicted
+++ resolved
@@ -19,18 +19,6 @@
 library = []
 
 [dependencies]
-<<<<<<< HEAD
-cosmwasm-std = { version = "1.3.0", features = ["staking"] }
-cw2 = "1.1.0"
-schemars = "0.8.10"
-serde = { version = "1.0.149", default-features = false, features = ["derive"] }
-neutron-sdk = { path = "../../packages/neutron-sdk", default-features = false, version = "0.7.0"}
-base64 = "0.21.2"
-cosmos-sdk-proto = { version = "0.16.0", default-features = false }
-cw-storage-plus = { version = "1.1.0", features = ["iterator"]}
-prost = "0.11"
-serde-json-wasm = "0.5.1"
-=======
 cosmwasm-std = { workspace = true }
 cw2 = { workspace = true }
 schemars = { workspace = true }
@@ -39,7 +27,6 @@
 cosmos-sdk-proto = { workspace = true }
 cw-storage-plus = { workspace = true }
 serde-json-wasm = { workspace = true }
->>>>>>> 1d65cda8
 
 [dev-dependencies]
 base64 = { workspace = true }
