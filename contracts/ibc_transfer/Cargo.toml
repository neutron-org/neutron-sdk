[package]
name = "ibc_transfer"
version = "0.1.0"
edition = "2021"


exclude = [
  # Those files are rust-optimizer artifacts. You might want to commit them for convenience but they should not be part of the source code publication.
  "contract.wasm",
  "hash.txt",
]

[lib]
crate-type = ["cdylib", "rlib"]

[features]
# for quicker tests, cargo test --lib
# for more explicit tests, cargo test --features=backtraces
backtraces = ["cosmwasm-std/backtraces"]
library = []

[dependencies]
<<<<<<< HEAD
cosmwasm-std = { version = "1.3.0", features = ["staking", "stargate"] }
cw2 = "1.1.0"
schemars = "0.8.10"
serde = { version = "1.0.149", default-features = false, features = ["derive"] }
serde-json-wasm = { version = "0.5.1" }
cw-storage-plus = { version = "1.1.0", features = ["iterator"]}
neutron-sdk = { path = "../../packages/neutron-sdk", default-features = false, version = "0.7.0"}
protobuf = { version = "3.2.0", features = ["with-bytes"] }
=======
cosmwasm-std = { workspace = true, features = ["staking", "stargate"] }
cw2 = { workspace = true }
schemars = { workspace = true }
serde = { workspace = true }
serde-json-wasm = { workspace = true }
cw-storage-plus = { workspace = true, features = ["iterator"]}
neutron-sdk = { path = "../../packages/neutron-sdk", default-features = false }
>>>>>>> 1d65cda8

[dev-dependencies]
cosmwasm-schema = { workspace = true }<|MERGE_RESOLUTION|>--- conflicted
+++ resolved
@@ -20,16 +20,6 @@
 library = []
 
 [dependencies]
-<<<<<<< HEAD
-cosmwasm-std = { version = "1.3.0", features = ["staking", "stargate"] }
-cw2 = "1.1.0"
-schemars = "0.8.10"
-serde = { version = "1.0.149", default-features = false, features = ["derive"] }
-serde-json-wasm = { version = "0.5.1" }
-cw-storage-plus = { version = "1.1.0", features = ["iterator"]}
-neutron-sdk = { path = "../../packages/neutron-sdk", default-features = false, version = "0.7.0"}
-protobuf = { version = "3.2.0", features = ["with-bytes"] }
-=======
 cosmwasm-std = { workspace = true, features = ["staking", "stargate"] }
 cw2 = { workspace = true }
 schemars = { workspace = true }
@@ -37,7 +27,6 @@
 serde-json-wasm = { workspace = true }
 cw-storage-plus = { workspace = true, features = ["iterator"]}
 neutron-sdk = { path = "../../packages/neutron-sdk", default-features = false }
->>>>>>> 1d65cda8
 
 [dev-dependencies]
 cosmwasm-schema = { workspace = true }