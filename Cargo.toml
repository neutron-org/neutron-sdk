[workspace]
members = ["contracts/*", "packages/*"]

[profile.release]
opt-level = 3
debug = false
rpath = false
lto = true
debug-assertions = false
codegen-units = 1
panic = 'abort'
incremental = false
overflow-checks = true

[workspace.dependencies]
cosmwasm-std = "1.4.0"
cw2 = "1.1.1"
schemars = "0.8.15"
serde = { version = "1.0.188", default-features = false }
serde-json-wasm = "1.0.0"
cw-storage-plus = "1.1.0"
cosmwasm-schema = { version = "1.4.0", default-features = false }
base64 = "0.21.4"
prost = "0.12.3"
prost-types = "0.12.1"
cosmos-sdk-proto = { version = "0.20.0", default-features = false }
bech32 = "0.9.1"
thiserror = "1.0.49"
protobuf = { version = "3.3.0" }
hex = "0.4.3"
<<<<<<< HEAD
serde_json = { version = "1.0.87" }
serde_repr = { version = "0.1.17" }
=======
tendermint-proto = "0.34"
speedate = "0.13.0"
>>>>>>> 40f6592f
<|MERGE_RESOLUTION|>--- conflicted
+++ resolved
@@ -28,10 +28,7 @@
 thiserror = "1.0.49"
 protobuf = { version = "3.3.0" }
 hex = "0.4.3"
-<<<<<<< HEAD
 serde_json = { version = "1.0.87" }
 serde_repr = { version = "0.1.17" }
-=======
 tendermint-proto = "0.34"
-speedate = "0.13.0"
->>>>>>> 40f6592f
+speedate = "0.13.0"